/**
 * Formats a number with comma separators.
 * @example formatNumber(1234567) will return '1,234,567'
 * @example formatNumber(1234567.89) will return '1,234,567.89'
 */
export const formatNumber = (num: number | string) => {
  if (!num)
    return num
  const parts = num.toString().split('.')
  parts[0] = parts[0].replace(/\B(?=(\d{3})+(?!\d))/g, ',')
  return parts.join('.')
}

/**
 * Format file size into standard string format.
 * @param fileSize file size (Byte)
 * @example formatFileSize(1024) will return '1.00 KB'
 * @example formatFileSize(1024 * 1024) will return '1.00 MB'
 */
export const formatFileSize = (fileSize: number) => {
  if (!fileSize)
    return fileSize
  const units = ['', 'K', 'M', 'G', 'T', 'P']
  let index = 0
  while (fileSize >= 1024 && index < units.length) {
    fileSize = fileSize / 1024
    index++
  }
  if (index === 0)
    return `${fileSize.toFixed(2)} bytes`
  return `${fileSize.toFixed(2)} ${units[index]}B`
}

/**
 * Format time into standard string format.
 * @example formatTime(60) will return '1.00 min'
 * @example formatTime(60 * 60) will return '1.00 h'
 */
export const formatTime = (seconds: number) => {
  if (!seconds)
    return seconds
  const units = ['sec', 'min', 'h']
  let index = 0
  while (seconds >= 60 && index < units.length) {
    seconds = seconds / 60
    index++
  }
  return `${seconds.toFixed(2)} ${units[index]}`
}

export const downloadFile = ({ data, fileName }: { data: Blob; fileName: string }) => {
  const url = window.URL.createObjectURL(data)
  const a = document.createElement('a')
  a.href = url
  a.download = fileName
  document.body.appendChild(a)
  a.click()
  a.remove()
  window.URL.revokeObjectURL(url)
}

<<<<<<< HEAD
/**
 * Formats a number into a readable string using "k", "M", or "B" suffix.
 * @example
 * 950     => "950"
 * 1200    => "1.2k"
 * 1500000 => "1.5M"
 * 2000000000 => "2B"
 *
 * @param {number} num - The number to format
 * @returns {string} - The formatted number string
 */
export const formatNumberAbbreviated = (num: number) => {
  // If less than 1000, return as-is
  if (num < 1000) return num.toString()

  // Define thresholds and suffixes
  const units = [
    { value: 1e9, symbol: 'B' },
    { value: 1e6, symbol: 'M' },
    { value: 1e3, symbol: 'k' },
  ]

  for (let i = 0; i < units.length; i++) {
    if (num >= units[i].value) {
      const formatted = (num / units[i].value).toFixed(1)
      return formatted.endsWith('.0')
        ? `${Number.parseInt(formatted)}${units[i].symbol}`
        : `${formatted}${units[i].symbol}`
    }
  }
=======
export const snakeCase2CamelCase = (input: string): string => {
  return input.replace(/_([a-z])/g, (_, letter) => letter.toUpperCase())
>>>>>>> c987001a
}<|MERGE_RESOLUTION|>--- conflicted
+++ resolved
@@ -59,7 +59,6 @@
   window.URL.revokeObjectURL(url)
 }
 
-<<<<<<< HEAD
 /**
  * Formats a number into a readable string using "k", "M", or "B" suffix.
  * @example
@@ -90,8 +89,8 @@
         : `${formatted}${units[i].symbol}`
     }
   }
-=======
+}
+
 export const snakeCase2CamelCase = (input: string): string => {
   return input.replace(/_([a-z])/g, (_, letter) => letter.toUpperCase())
->>>>>>> c987001a
 }