--- conflicted
+++ resolved
@@ -1,11 +1,8 @@
 import { InputVarType } from '@/app/components/workflow/types'
 import { AgentStrategy } from '@/types/app'
 import { PromptRole } from '@/models/debug'
-<<<<<<< HEAD
 import { PipelineInputVarType } from '@/models/pipeline'
-=======
 import { DatasetAttr } from '@/types/feature'
->>>>>>> ad9eebd0
 
 const getBooleanConfig = (envVar: string | undefined, dataAttrKey: DatasetAttr, defaultValue: boolean = true) => {
   if (envVar !== undefined && envVar !== '')
