--- conflicted
+++ resolved
@@ -2,11 +2,7 @@
 import { RiEqualizer2Line } from '@remixicon/react'
 import { CubeOutline } from '@/app/components/base/icons/src/vender/line/shapes'
 import cn from '@/utils/classnames'
-<<<<<<< HEAD
-
-=======
 import { useTranslation } from 'react-i18next'
->>>>>>> 363c46ac
 type ModelTriggerProps = {
   open: boolean
   className?: string
@@ -29,21 +25,13 @@
         </div>
         <div
           className='text-[13px] text-text-tertiary truncate'
-<<<<<<< HEAD
-          title='Select model'
-=======
           title='Configure model'
->>>>>>> 363c46ac
         >
           {t('plugin.detailPanel.configureModel')}
         </div>
       </div>
       <div className='shrink-0 flex items-center justify-center w-4 h-4'>
-<<<<<<< HEAD
-        <RiArrowDownSLine className='w-3.5 h-3.5 text-text-tertiary' />
-=======
         <RiEqualizer2Line className='w-3.5 h-3.5 text-text-tertiary' />
->>>>>>> 363c46ac
       </div>
     </div>
   )
