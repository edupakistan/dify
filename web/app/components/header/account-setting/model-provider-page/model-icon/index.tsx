--- conflicted
+++ resolved
@@ -7,10 +7,7 @@
 import { Group } from '@/app/components/base/icons/src/vender/other'
 import { OpenaiBlue, OpenaiViolet } from '@/app/components/base/icons/src/public/llm'
 import cn from '@/utils/classnames'
-<<<<<<< HEAD
-=======
 import { renderI18nObject } from '@/hooks/use-i18n'
->>>>>>> 0a6b4d01
 
 type ModelIconProps = {
   provider?: Model | ModelProvider
@@ -26,26 +23,16 @@
 }) => {
   const language = useLanguage()
   if (provider?.provider.includes('openai') && modelName?.includes('gpt-4o'))
-<<<<<<< HEAD
-    return <div className='flex items-center justify-center'><OpenaiBlue className={cn('w-5 h-5', className)}/></div>
-  if (provider?.provider.includes('openai') && modelName?.startsWith('gpt-4'))
-    return <div className='flex items-center justify-center'><OpenaiViolet className={cn('w-5 h-5', className)}/></div>
-=======
     return <div className='flex items-center justify-center'><OpenaiBlue className={cn('w-5 h-5', className)} /></div>
   if (provider?.provider.includes('openai') && modelName?.startsWith('gpt-4'))
     return <div className='flex items-center justify-center'><OpenaiViolet className={cn('w-5 h-5', className)} /></div>
->>>>>>> 0a6b4d01
 
   if (provider?.icon_small) {
     return (
       <div className={`flex items-center justify-center w-5 h-5 ${isDeprecated ? 'opacity-50' : ''}`}>
         <img
           alt='model-icon'
-<<<<<<< HEAD
-          src={`${provider.icon_small[language] || provider.icon_small.en_US}`}
-=======
           src={renderI18nObject(provider.icon_small, language)}
->>>>>>> 0a6b4d01
           className={cn('w-4.5 h-4.5', className)}
         />
       </div>
