import { useEffect, useRef, useState } from 'react'
import { useDebounceFn } from 'ahooks'
import Textarea from '@/app/components/base/textarea'
import SchemaEditor from '@/app/components/workflow/nodes/llm/components/json-schema-config-modal/schema-editor'
import { FileUploaderInAttachmentWrapper } from '@/app/components/base/file-uploader'
import ErrorMessage from '@/app/components/workflow/nodes/llm/components/json-schema-config-modal/error-message'
import {
  checkJsonSchemaDepth,
  getValidationErrorMessage,
  validateSchemaAgainstDraft7,
} from '@/app/components/workflow/nodes/llm/utils'
import {
  validateJSONSchema,
} from '@/app/components/workflow/variable-inspect/utils'
import { useFeatures } from '@/app/components/base/features/hooks'
import { getProcessedFiles, getProcessedFilesFromResponse } from '@/app/components/base/file-uploader/utils'
import { JSON_SCHEMA_MAX_DEPTH } from '@/config'
import { TransferMethod } from '@/types/app'
import { FILE_EXTS } from '@/app/components/base/prompt-editor/constants'
import { SupportUploadFileTypes } from '@/app/components/workflow/types'
import type { VarInInspect } from '@/types/workflow'
import { VarInInspectType } from '@/types/workflow'
import cn from '@/utils/classnames'
<<<<<<< HEAD
import LargeDataAlert from './large-data-alert'
=======
import BoolValue from '../panel/chat-variable-panel/components/bool-value'
>>>>>>> 62892ed8

type Props = {
  currentVar: VarInInspect
  handleValueChange: (varId: string, value: any) => void
  isTruncated: boolean
}

const ValueContent = ({
  currentVar,
  handleValueChange,
  isTruncated,
}: Props) => {
  const contentContainerRef = useRef<HTMLDivElement>(null)
  const errorMessageRef = useRef<HTMLDivElement>(null)
  const [editorHeight, setEditorHeight] = useState(0)
  const showTextEditor = currentVar.value_type === 'secret' || currentVar.value_type === 'string' || currentVar.value_type === 'number'
  const showBoolEditor = typeof currentVar.value === 'boolean'
  const showBoolArrayEditor = Array.isArray(currentVar.value) && currentVar.value.every(v => typeof v === 'boolean')
  const isSysFiles = currentVar.type === VarInInspectType.system && currentVar.name === 'files'
  const showJSONEditor = !isSysFiles && (currentVar.value_type === 'object' || currentVar.value_type === 'array[string]' || currentVar.value_type === 'array[number]' || currentVar.value_type === 'array[object]' || currentVar.value_type === 'array[any]')
  const showFileEditor = isSysFiles || currentVar.value_type === 'file' || currentVar.value_type === 'array[file]'
  const textEditorDisabled = currentVar.type === VarInInspectType.environment || (currentVar.type === VarInInspectType.system && currentVar.name !== 'query' && currentVar.name !== 'files')
  const JSONEditorDisabled = currentVar.value_type === 'array[any]'

  const formatFileValue = (value: VarInInspect) => {
    if (value.value_type === 'file')
      return value.value ? getProcessedFilesFromResponse([value.value]) : []
    if (value.value_type === 'array[file]' || (value.type === VarInInspectType.system && currentVar.name === 'files'))
      return value.value && value.value.length > 0 ? getProcessedFilesFromResponse(value.value) : []
    return []
  }

  const [value, setValue] = useState<any>()
  const [json, setJson] = useState('')
  const [parseError, setParseError] = useState<Error | null>(null)
  const [validationError, setValidationError] = useState<string>('')
  const fileFeature = useFeatures(s => s.features.file)
  const [fileValue, setFileValue] = useState<any>(formatFileValue(currentVar))

  const { run: debounceValueChange } = useDebounceFn(handleValueChange, { wait: 500 })

  // update default value when id changed
  useEffect(() => {
    if (showTextEditor) {
      if (currentVar.value_type === 'number')
        return setValue(JSON.stringify(currentVar.value))
      if (!currentVar.value)
        return setValue('')
      setValue(currentVar.value)
    }
    if (showJSONEditor)
      setJson(currentVar.value ? JSON.stringify(currentVar.value, null, 2) : '')

    if (showFileEditor)
      setFileValue(formatFileValue(currentVar))
  }, [currentVar.id, currentVar.value])

  const handleTextChange = (value: string) => {
    if(isTruncated)
      return
    if (currentVar.value_type === 'string')
      setValue(value)

    if (currentVar.value_type === 'number') {
      if (/^-?\d+(\.)?(\d+)?$/.test(value))
        setValue(Number.parseFloat(value))
    }
    const newValue = currentVar.value_type === 'number' ? Number.parseFloat(value) : value
    debounceValueChange(currentVar.id, newValue)
  }

  const jsonValueValidate = (value: string, type: string) => {
    try {
      const newJSONSchema = JSON.parse(value)
      setParseError(null)
      const result = validateJSONSchema(newJSONSchema, type)
      if (!result.success) {
        setValidationError(result.error.message)
        return false
      }
      if (type === 'object' || type === 'array[object]') {
        const schemaDepth = checkJsonSchemaDepth(newJSONSchema)
        if (schemaDepth > JSON_SCHEMA_MAX_DEPTH) {
          setValidationError(`Schema exceeds maximum depth of ${JSON_SCHEMA_MAX_DEPTH}.`)
          return false
        }
        const validationErrors = validateSchemaAgainstDraft7(newJSONSchema)
        if (validationErrors.length > 0) {
          setValidationError(getValidationErrorMessage(validationErrors))
          return false
        }
      }
      setValidationError('')
      return true
    }
    catch (error) {
      setValidationError('')
      if (error instanceof Error) {
        setParseError(error)
        return false
      }
      else {
        setParseError(new Error('Invalid JSON'))
        return false
      }
    }
  }

  const handleEditorChange = (value: string) => {
    if(isTruncated)
      return
    setJson(value)
    if (jsonValueValidate(value, currentVar.value_type)) {
      const parsed = JSON.parse(value)
      debounceValueChange(currentVar.id, parsed)
    }
  }

  const fileValueValidate = (fileList: any[]) => fileList.every(file => file.upload_file_id)

  const handleFileChange = (value: any[]) => {
    setFileValue(value)
    // check every file upload progress
    // invoke update api after every file uploaded
    if (!fileValueValidate(value))
      return
    if (currentVar.value_type === 'file')
      debounceValueChange(currentVar.id, value[0])
    if (currentVar.value_type === 'array[file]' || isSysFiles)
      debounceValueChange(currentVar.id, value)
  }

  // get editor height
  useEffect(() => {
    if (contentContainerRef.current && errorMessageRef.current) {
      const errorMessageObserver = new ResizeObserver((entries) => {
        for (const entry of entries) {
          const { inlineSize } = entry.borderBoxSize[0]
          const height = (contentContainerRef.current as any).clientHeight - inlineSize
          setEditorHeight(height)
        }
      })
      errorMessageObserver.observe(errorMessageRef.current)
      return () => {
        errorMessageObserver.disconnect()
      }
    }
  }, [setEditorHeight])

  return (
    <div
      ref={contentContainerRef}
      className='flex h-full flex-col'
    >
      <div className={cn('relative grow')} style={{ height: `${editorHeight}px` }}>
        {showTextEditor && (
          <>
          {isTruncated && <LargeDataAlert className='absolute left-3 right-3 top-1' />}
          <Textarea
            readOnly={textEditorDisabled}
            disabled={textEditorDisabled || isTruncated}
            className={cn('h-full', isTruncated && 'pt-[48px]')}
            value={value as any}
            onChange={e => handleTextChange(e.target.value)}
          />
          </>
        )}
        {showBoolEditor && (
          <div className='w-[295px]'>
            <BoolValue
              value={currentVar.value as boolean}
              onChange={(newValue) => {
                setValue(newValue)
                debounceValueChange(currentVar.id, newValue)
              }}
            />
          </div>
        )}
        {
          showBoolArrayEditor && (
            <div className='w-[295px] space-y-1'>
              {currentVar.value.map((v: boolean, i: number) => (
                <BoolValue
                  key={i}
                  value={v}
                  onChange={(newValue) => {
                    const newArray = [...(currentVar.value as boolean[])]
                    newArray[i] = newValue
                    setValue(newArray)
                    debounceValueChange(currentVar.id, newArray)
                  }}
                />
              ))}
            </div>
          )
        }
        {showJSONEditor && (
          <SchemaEditor
            readonly={JSONEditorDisabled || isTruncated}
            className='overflow-y-auto'
            hideTopMenu
            schema={json}
            onUpdate={handleEditorChange}
            isTruncated={isTruncated}
          />
        )}
        {showFileEditor && (
          <div className='max-w-[460px]'>
            <FileUploaderInAttachmentWrapper
              value={fileValue}
              onChange={files => handleFileChange(getProcessedFiles(files))}
              fileConfig={{
                allowed_file_types: [
                  SupportUploadFileTypes.image,
                  SupportUploadFileTypes.document,
                  SupportUploadFileTypes.audio,
                  SupportUploadFileTypes.video,
                ],
                allowed_file_extensions: [
                  ...FILE_EXTS[SupportUploadFileTypes.image],
                  ...FILE_EXTS[SupportUploadFileTypes.document],
                  ...FILE_EXTS[SupportUploadFileTypes.audio],
                  ...FILE_EXTS[SupportUploadFileTypes.video],
                ],
                allowed_file_upload_methods: [TransferMethod.local_file, TransferMethod.remote_url],
                number_limits: currentVar.value_type === 'file' ? 1 : (fileFeature as any).fileUploadConfig?.workflow_file_upload_limit || 5,
                fileUploadConfig: (fileFeature as any).fileUploadConfig,
              }}
              isDisabled={textEditorDisabled}
            />
          </div>
        )}
      </div>
      <div ref={errorMessageRef} className='shrink-0'>
        {parseError && <ErrorMessage className='mt-1' message={parseError.message} />}
        {validationError && <ErrorMessage className='mt-1' message={validationError} />}
      </div>
    </div>
  )
}

export default ValueContent<|MERGE_RESOLUTION|>--- conflicted
+++ resolved
@@ -21,11 +21,8 @@
 import type { VarInInspect } from '@/types/workflow'
 import { VarInInspectType } from '@/types/workflow'
 import cn from '@/utils/classnames'
-<<<<<<< HEAD
 import LargeDataAlert from './large-data-alert'
-=======
 import BoolValue from '../panel/chat-variable-panel/components/bool-value'
->>>>>>> 62892ed8
 
 type Props = {
   currentVar: VarInInspect
