--- conflicted
+++ resolved
@@ -17,14 +17,7 @@
 import { stopWorkflowRun } from '@/service/workflow'
 import { useFeaturesStore } from '@/app/components/base/features/hooks'
 import { AudioPlayerManager } from '@/app/components/base/audio-btn/audio.player.manager'
-<<<<<<< HEAD
-=======
-import {
-  getFilesInLogs,
-} from '@/app/components/base/file-uploader/utils'
-import { ErrorHandleTypeEnum } from '@/app/components/workflow/nodes/_base/components/error-handle/types'
-import type { NodeTracing, VersionHistory } from '@/types/workflow'
->>>>>>> d815c74f
+import type { VersionHistory } from '@/types/workflow'
 
 export const useWorkflowRun = () => {
   const store = useStoreApi()
@@ -167,7 +160,7 @@
       else
         ttsUrl = `/apps/${params.appId}/text-to-audio`
     }
-    const player = AudioPlayerManager.getInstance().getAudioPlayer(ttsUrl, ttsIsPublic, uuidV4(), 'none', 'none', (_: any): any => {})
+    const player = AudioPlayerManager.getInstance().getAudioPlayer(ttsUrl, ttsIsPublic, uuidV4(), 'none', 'none', (_: any): any => { })
 
     ssePost(
       url,
