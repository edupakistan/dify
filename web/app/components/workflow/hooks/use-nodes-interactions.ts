--- conflicted
+++ resolved
@@ -59,12 +59,9 @@
   useWorkflowReadOnly,
 } from './use-workflow'
 import { WorkflowHistoryEvent, useWorkflowHistory } from './use-workflow-history'
-<<<<<<< HEAD
 import { useNodesMetaData } from './use-nodes-meta-data'
 import type { RAGPipelineVariables } from '@/models/pipeline'
-=======
 import useInspectVarsCrud from './use-inspect-vars-crud'
->>>>>>> ad9eebd0
 
 export const useNodesInteractions = () => {
   const { t } = useTranslation()
@@ -679,11 +676,7 @@
 
     else
       saveStateToHistory(WorkflowHistoryEvent.NodeDelete)
-<<<<<<< HEAD
-  }, [getNodesReadOnly, store, handleSyncWorkflowDraft, saveStateToHistory, workflowStore, t, nodesMetaDataMap])
-=======
-  }, [getNodesReadOnly, store, deleteNodeInspectorVars, handleSyncWorkflowDraft, saveStateToHistory, workflowStore, t])
->>>>>>> ad9eebd0
+  }, [getNodesReadOnly, store, handleSyncWorkflowDraft, saveStateToHistory, workflowStore, t, nodesMetaDataMap, deleteNodeInspectorVars])
 
   const handleNodeAdd = useCallback<OnNodeAdd>((
     {
