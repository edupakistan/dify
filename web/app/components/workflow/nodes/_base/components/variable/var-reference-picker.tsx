'use client'
import type { FC } from 'react'
import React, { useCallback, useEffect, useMemo, useRef, useState } from 'react'
import { useTranslation } from 'react-i18next'
import {
  RiArrowDownSLine,
  RiCloseLine,
  RiErrorWarningFill,
  RiLoader4Line,
  RiMoreLine,
} from '@remixicon/react'
import produce from 'immer'
import {
  useNodes,
  useReactFlow,
  useStoreApi,
} from 'reactflow'
import RemoveButton from '../remove-button'
import useAvailableVarList from '../../hooks/use-available-var-list'
import VarReferencePopup from './var-reference-popup'
import { getNodeInfoById, isConversationVar, isENV, isRagVariableVar, isSystemVar, varTypeToStructType } from './utils'
import ConstantField from './constant-field'
import cn from '@/utils/classnames'
<<<<<<< HEAD
import type { CommonNodeType, NodeOutPutVar, ValueSelector, Var } from '@/app/components/workflow/types'
import type { CredentialFormSchema } from '@/app/components/header/account-setting/model-provider-page/declarations'
=======
import type { Node, NodeOutPutVar, ToolWithProvider, ValueSelector, Var } from '@/app/components/workflow/types'
import type { CredentialFormSchemaSelect } from '@/app/components/header/account-setting/model-provider-page/declarations'
import { type CredentialFormSchema, type FormOption, FormTypeEnum } from '@/app/components/header/account-setting/model-provider-page/declarations'
>>>>>>> 68f41bba
import { BlockEnum } from '@/app/components/workflow/types'
import { VarBlockIcon } from '@/app/components/workflow/block-icon'
import { Line3 } from '@/app/components/base/icons/src/public/common'
import { BubbleX, Env } from '@/app/components/base/icons/src/vender/line/others'
import { Variable02 } from '@/app/components/base/icons/src/vender/solid/development'
import {
  PortalToFollowElem,
  PortalToFollowElemContent,
  PortalToFollowElemTrigger,
} from '@/app/components/base/portal-to-follow-elem'
import {
  useIsChatMode,
  useWorkflowVariables,
} from '@/app/components/workflow/hooks'
import { VarType as VarKindType } from '@/app/components/workflow/nodes/tool/types'
import TypeSelector from '@/app/components/workflow/nodes/_base/components/selector'
import AddButton from '@/app/components/base/button/add-button'
import Badge from '@/app/components/base/badge'
import Tooltip from '@/app/components/base/tooltip'
import { isExceptionVariable } from '@/app/components/workflow/utils'
import VarFullPathPanel from './var-full-path-panel'
import { noop } from 'lodash-es'
<<<<<<< HEAD
import { InputField } from '@/app/components/base/icons/src/vender/pipeline'
import { useStore as useWorkflowStore } from '@/app/components/workflow/store'
=======
import { useFetchDynamicOptions } from '@/service/use-plugins'
import type { Tool } from '@/app/components/tools/types'

>>>>>>> 68f41bba
const TRIGGER_DEFAULT_WIDTH = 227

type Props = {
  className?: string
  nodeId: string
  isShowNodeName?: boolean
  readonly: boolean
  value: ValueSelector | string
  onChange: (value: ValueSelector | string, varKindType: VarKindType, varInfo?: Var) => void
  onOpen?: () => void
  isSupportConstantValue?: boolean
  defaultVarKindType?: VarKindType
  onlyLeafNodeVar?: boolean
  filterVar?: (payload: Var, valueSelector: ValueSelector) => boolean
  availableNodes?: Node[]
  availableVars?: NodeOutPutVar[]
  isAddBtnTrigger?: boolean
  schema?: Partial<CredentialFormSchema>
  valueTypePlaceHolder?: string
  isInTable?: boolean
  onRemove?: () => void
  typePlaceHolder?: string
  isSupportFileVar?: boolean
  placeholder?: string
  minWidth?: number
  popupFor?: 'assigned' | 'toAssigned'
  zIndex?: number
  currentTool?: Tool
  currentProvider?: ToolWithProvider
}

const DEFAULT_VALUE_SELECTOR: Props['value'] = []

const VarReferencePicker: FC<Props> = ({
  nodeId,
  readonly,
  className,
  isShowNodeName = true,
  value = DEFAULT_VALUE_SELECTOR,
  onOpen = noop,
  onChange,
  isSupportConstantValue,
  defaultVarKindType = VarKindType.constant,
  onlyLeafNodeVar,
  filterVar = () => true,
  availableNodes: passedInAvailableNodes,
  availableVars: passedInAvailableVars,
  isAddBtnTrigger,
  schema,
  valueTypePlaceHolder,
  isInTable,
  onRemove,
  typePlaceHolder,
  isSupportFileVar = true,
  placeholder,
  minWidth,
  popupFor,
  zIndex,
  currentTool,
  currentProvider,
}) => {
  const { t } = useTranslation()
  const store = useStoreApi()
  const nodes = useNodes<CommonNodeType>()
  const isChatMode = useIsChatMode()
  const { getCurrentVariableType } = useWorkflowVariables()
  const { availableVars, availableNodesWithParent: availableNodes } = useAvailableVarList(nodeId, {
    onlyLeafNodeVar,
    passedInAvailableNodes,
    filterVar,
  })

  const reactflow = useReactFlow()

  const startNode = availableNodes.find((node: any) => {
    return node.data.type === BlockEnum.Start
  })

  const node = nodes.find(n => n.id === nodeId)
  const ragPipelineVariables = useWorkflowStore(s => s.ragPipelineVariables)
  const isInIteration = !!(node?.data as any).isInIteration
  const iterationNode = isInIteration ? nodes.find(n => n.id === node?.parentId) : null

  const isInLoop = !!(node?.data as any).isInLoop
  const loopNode = isInLoop ? nodes.find(n => n.id === node?.parentId) : null

  const triggerRef = useRef<HTMLDivElement>(null)
  const [triggerWidth, setTriggerWidth] = useState(TRIGGER_DEFAULT_WIDTH)
  useEffect(() => {
    if (triggerRef.current)
      setTriggerWidth(triggerRef.current.clientWidth)
    // eslint-disable-next-line react-hooks/exhaustive-deps
  }, [triggerRef.current])

  const [varKindType, setVarKindType] = useState<VarKindType>(defaultVarKindType)
  const isConstant = isSupportConstantValue && varKindType === VarKindType.constant

  const outputVars = useMemo(() => {
    const results = passedInAvailableVars || availableVars
    return results
  }, [passedInAvailableVars, availableVars])

  const [open, setOpen] = useState(false)
  useEffect(() => {
    onOpen()
    // eslint-disable-next-line react-hooks/exhaustive-deps
  }, [open])
  const hasValue = !isConstant && value.length > 0

  const isIterationVar = useMemo(() => {
    if (!isInIteration)
      return false
    if (value[0] === node?.parentId && ['item', 'index'].includes(value[1]))
      return true
    return false
  }, [isInIteration, value, node])

  const isLoopVar = useMemo(() => {
    if (!isInLoop)
      return false
    if (value[0] === node?.parentId && ['item', 'index'].includes(value[1]))
      return true
    return false
  }, [isInLoop, value, node])

  const outputVarNodeId = hasValue ? value[0] : ''
  const outputVarNode = useMemo(() => {
    if (!hasValue || isConstant)
      return null

    if (isIterationVar)
      return iterationNode?.data

    if (isLoopVar)
      return loopNode?.data

    if (isSystemVar(value as ValueSelector))
      return startNode?.data

    const node = getNodeInfoById(availableNodes, outputVarNodeId)?.data
    if (node) {
      return {
        ...node,
        id: outputVarNodeId,
      }
    }
  }, [value, hasValue, isConstant, isIterationVar, iterationNode, availableNodes, outputVarNodeId, startNode, isLoopVar, loopNode])

  const isShowAPart = (value as ValueSelector).length > 2 && !isRagVariableVar((value as ValueSelector))

  const varName = useMemo(() => {
    if (!hasValue)
      return ''

    const isSystem = isSystemVar(value as ValueSelector)
    const varName = Array.isArray(value) ? value[(value as ValueSelector).length - 1] : ''
    return `${isSystem ? 'sys.' : ''}${varName}`
  }, [hasValue, value])

  const varKindTypes = [
    {
      label: 'Variable',
      value: VarKindType.variable,
    },
    {
      label: 'Constant',
      value: VarKindType.constant,
    },
  ]

  const handleVarKindTypeChange = useCallback((value: VarKindType) => {
    setVarKindType(value)
    if (value === VarKindType.constant)
      onChange('', value)
    else
      onChange([], value)
  }, [onChange])

  const inputRef = useRef<HTMLInputElement>(null)
  const [isFocus, setIsFocus] = useState(false)
  const [controlFocus, setControlFocus] = useState(0)
  useEffect(() => {
    if (controlFocus && inputRef.current) {
      inputRef.current.focus()
      setIsFocus(true)
    }
  }, [controlFocus])

  const handleVarReferenceChange = useCallback((value: ValueSelector, varInfo: Var) => {
    // sys var not passed to backend
    const newValue = produce(value, (draft) => {
      if (draft[1] && draft[1].startsWith('sys.')) {
        draft.shift()
        const paths = draft[0].split('.')
        paths.forEach((p, i) => {
          draft[i] = p
        })
      }
    })
    onChange(newValue, varKindType, varInfo)
    setOpen(false)
  }, [onChange, varKindType])

  const handleClearVar = useCallback(() => {
    if (varKindType === VarKindType.constant)
      onChange('', varKindType)
    else
      onChange([], varKindType)
  }, [onChange, varKindType])

  const handleVariableJump = useCallback((nodeId: string) => {
    const currentNodeIndex = availableNodes.findIndex(node => node.id === nodeId)
    const currentNode = availableNodes[currentNodeIndex]

    const workflowContainer = document.getElementById('workflow-container')
    const {
      clientWidth,
      clientHeight,
    } = workflowContainer!
    const {
      setViewport,
    } = reactflow
    const { transform } = store.getState()
    const zoom = transform[2]
    const position = currentNode.position
    setViewport({
      x: (clientWidth - 400 - currentNode.width! * zoom) / 2 - position.x * zoom,
      y: (clientHeight - currentNode.height! * zoom) / 2 - position.y * zoom,
      zoom: transform[2],
    })
  }, [availableNodes, reactflow, store])

  const type = getCurrentVariableType({
    parentNode: (isInIteration ? iterationNode : loopNode) as any,
    valueSelector: value as ValueSelector,
    availableNodes,
    isChatMode,
    isConstant: !!isConstant,
  })

  const { isEnv, isChatVar, isRagVar, isValidVar, isException } = useMemo(() => {
    const isEnv = isENV(value as ValueSelector)
    const isChatVar = isConversationVar(value as ValueSelector)
    const isRagVar = isRagVariableVar(value as ValueSelector)
    const isValidVar = Boolean(outputVarNode) || isEnv || isChatVar
    const isException = isExceptionVariable(varName, outputVarNode?.type)
    return {
      isEnv,
      isChatVar,
      isRagVar,
      isValidVar,
      isException,
    }
  }, [value, outputVarNode, varName])

  // 8(left/right-padding) + 14(icon) + 4 + 14 + 2 = 42 + 17 buff
  const availableWidth = triggerWidth - 56
  const [maxNodeNameWidth, maxVarNameWidth, maxTypeWidth] = (() => {
    const totalTextLength = ((outputVarNode?.title || '') + (varName || '') + (type || '')).length
    const PRIORITY_WIDTH = 15
    const maxNodeNameWidth = PRIORITY_WIDTH + Math.floor((outputVarNode?.title?.length || 0) / totalTextLength * availableWidth)
    const maxVarNameWidth = -PRIORITY_WIDTH + Math.floor((varName?.length || 0) / totalTextLength * availableWidth)
    const maxTypeWidth = Math.floor((type?.length || 0) / totalTextLength * availableWidth)
    return [maxNodeNameWidth, maxVarNameWidth, maxTypeWidth]
  })()

  const WrapElem = isSupportConstantValue ? 'div' : PortalToFollowElemTrigger
  const VarPickerWrap = !isSupportConstantValue ? 'div' : PortalToFollowElemTrigger

  const tooltipPopup = useMemo(() => {
    if (isValidVar && isShowAPart) {
      return (
        <VarFullPathPanel
          nodeName={outputVarNode?.title}
          path={(value as ValueSelector).slice(1)}
          varType={varTypeToStructType(type)}
          nodeType={outputVarNode?.type}
        />)
    }
    if (!isValidVar && hasValue)
      return t('workflow.errorMsg.invalidVariable')

    return null
  }, [isValidVar, isShowAPart, hasValue, t, outputVarNode?.title, outputVarNode?.type, value, type])

<<<<<<< HEAD
=======
  const [dynamicOptions, setDynamicOptions] = useState<FormOption[] | null>(null)
  const [isLoading, setIsLoading] = useState(false)
  const { mutateAsync: fetchDynamicOptions } = useFetchDynamicOptions(
    currentProvider?.plugin_id || '', currentProvider?.name || '', currentTool?.name || '', (schema as CredentialFormSchemaSelect)?.variable || '',
    'tool',
  )
  const handleFetchDynamicOptions = async () => {
    if (schema?.type !== FormTypeEnum.dynamicSelect || !currentTool || !currentProvider)
      return
    setIsLoading(true)
    try {
      const data = await fetchDynamicOptions()
      setDynamicOptions(data?.options || [])
    }
 finally {
      setIsLoading(false)
    }
  }
  useEffect(() => {
    handleFetchDynamicOptions()
  }, [currentTool, currentProvider, schema])

  const schemaWithDynamicSelect = useMemo(() => {
    if (schema?.type !== FormTypeEnum.dynamicSelect)
      return schema
    // rewrite schema.options with dynamicOptions
    if (dynamicOptions) {
      return {
        ...schema,
        options: dynamicOptions,
      }
    }
    return schema
  }, [dynamicOptions])

>>>>>>> 68f41bba
  return (
    <div className={cn(className, !readonly && 'cursor-pointer')}>
      <PortalToFollowElem
        open={open}
        onOpenChange={setOpen}
        placement={isAddBtnTrigger ? 'bottom-end' : 'bottom-start'}
      >
        <WrapElem onClick={() => {
          if (readonly)
            return
          !isConstant ? setOpen(!open) : setControlFocus(Date.now())
        }} className='group/picker-trigger-wrap relative !flex'>
          <>
            {isAddBtnTrigger
              ? (
                <div>
                  <AddButton onClick={noop}></AddButton>
                </div>
              )
              : (<div ref={!isSupportConstantValue ? triggerRef : null} className={cn((open || isFocus) ? 'border-gray-300' : 'border-gray-100', 'group/wrap relative flex h-8 w-full items-center', !isSupportConstantValue && 'rounded-lg bg-components-input-bg-normal p-1', isInTable && 'border-none bg-transparent', readonly && 'bg-components-input-bg-disabled')}>
                {isSupportConstantValue
                  ? <div onClick={(e) => {
                    e.stopPropagation()
                    setOpen(false)
                    setControlFocus(Date.now())
                  }} className='mr-1 flex h-full items-center space-x-1'>
                    <TypeSelector
                      noLeft
                      trigger={
                        <div className='radius-md flex h-8 items-center bg-components-input-bg-normal px-2'>
                          <div className='system-sm-regular mr-1 text-components-input-text-filled'>{varKindTypes.find(item => item.value === varKindType)?.label}</div>
                          <RiArrowDownSLine className='h-4 w-4 text-text-quaternary' />
                        </div>
                      }
                      popupClassName='top-8'
                      readonly={readonly}
                      value={varKindType}
                      options={varKindTypes}
                      onChange={handleVarKindTypeChange}
                      showChecked
                    />
                  </div>
                  : (!hasValue && <div className='ml-1.5 mr-1'>
                    <Variable02 className={`h-4 w-4 ${readonly ? 'text-components-input-text-disabled' : 'text-components-input-text-placeholder'}`} />
                  </div>)}
                {isConstant
                  ? (
                    <ConstantField
                      value={value as string}
                      onChange={onChange as ((value: string | number, varKindType: VarKindType, varInfo?: Var) => void)}
                      schema={schemaWithDynamicSelect as CredentialFormSchema}
                      readonly={readonly}
                      isLoading={isLoading}
                    />
                  )
                  : (
                    <VarPickerWrap
                      onClick={() => {
                        if (readonly)
                          return
                        !isConstant ? setOpen(!open) : setControlFocus(Date.now())
                      }}
                      className='h-full grow'
                    >
                      <div ref={isSupportConstantValue ? triggerRef : null} className={cn('h-full', isSupportConstantValue && 'flex items-center rounded-lg bg-components-panel-bg py-1 pl-1')}>
                        <Tooltip noDecoration={isShowAPart} popupContent={tooltipPopup}>
                          <div className={cn('h-full items-center rounded-[5px] px-1.5', hasValue ? 'inline-flex bg-components-badge-white-to-dark' : 'flex')}>
                            {hasValue
                              ? (
                                <>
                                  {isShowNodeName && !isEnv && !isChatVar && !isRagVar && (
                                    <div className='flex items-center' onClick={(e) => {
                                      if (e.metaKey || e.ctrlKey) {
                                        e.stopPropagation()
                                        handleVariableJump(outputVarNode?.id)
                                      }
                                    }}>
                                      <div className='h-3 px-[1px]'>
                                        {outputVarNode?.type && <VarBlockIcon
                                          className='!text-text-primary'
                                          type={outputVarNode.type}
                                        />}
                                      </div>
                                      <div className='mx-0.5 truncate text-xs font-medium text-text-secondary' title={outputVarNode?.title} style={{
                                        maxWidth: maxNodeNameWidth,
                                      }}>{outputVarNode?.title}</div>
                                      <Line3 className='mr-0.5'></Line3>
                                    </div>
                                  )}
                                  {isShowAPart && (
                                    <div className='flex items-center'>
                                      <RiMoreLine className='h-3 w-3 text-text-secondary' />
                                      <Line3 className='mr-0.5 text-divider-deep'></Line3>
                                    </div>
                                  )}
                                  <div className='flex items-center text-text-accent'>
                                    {!hasValue && <Variable02 className='h-3.5 w-3.5' />}
                                    {isLoading && <RiLoader4Line className='h-3.5 w-3.5 animate-spin text-text-secondary' />}
                                    {isEnv && <Env className='h-3.5 w-3.5 text-util-colors-violet-violet-600' />}
                                    {isChatVar && <BubbleX className='h-3.5 w-3.5 text-util-colors-teal-teal-700' />}
                                    {isRagVar && <InputField className='h-3.5 w-3.5 text-text-accent' />}
                                    <div className={cn('ml-0.5 truncate text-xs font-medium', isEnv && '!text-text-secondary', isChatVar && 'text-util-colors-teal-teal-700', isException && 'text-text-warning')} title={varName} style={{
                                      maxWidth: maxVarNameWidth,
                                    }}>{varName}</div>
                                  </div>
                                  <div className='system-xs-regular ml-0.5 truncate text-center capitalize text-text-tertiary' title={type} style={{
                                    maxWidth: maxTypeWidth,
                                  }}>{type}</div>
                                  {!isValidVar && <RiErrorWarningFill className='ml-0.5 h-3 w-3 text-text-destructive' />}
                                </>
                              )
                              : <div className={`overflow-hidden ${readonly ? 'text-components-input-text-disabled' : 'text-components-input-text-placeholder'} system-sm-regular text-ellipsis`}>
                                {isLoading ? (
                                  <div className='flex items-center'>
                                    <RiLoader4Line className='mr-1 h-3.5 w-3.5 animate-spin text-text-secondary' />
                                    <span>{placeholder ?? t('workflow.common.setVarValuePlaceholder')}</span>
                                  </div>
                                ) : (
                                  placeholder ?? t('workflow.common.setVarValuePlaceholder')
                                )}
                              </div>}
                          </div>
                        </Tooltip>
                      </div>

                    </VarPickerWrap>
                  )}
                {(hasValue && !readonly && !isInTable) && (<div
                  className='group invisible absolute right-1 top-[50%] h-5 translate-y-[-50%] cursor-pointer rounded-md p-1 hover:bg-state-base-hover group-hover/wrap:visible'
                  onClick={handleClearVar}
                >
                  <RiCloseLine className='h-3.5 w-3.5 text-text-tertiary group-hover:text-text-secondary' />
                </div>)}
                {!hasValue && valueTypePlaceHolder && (
                  <Badge
                    className=' absolute right-1 top-[50%] translate-y-[-50%] capitalize'
                    text={valueTypePlaceHolder}
                    uppercase={false}
                  />
                )}
              </div>)}
            {!readonly && isInTable && (
              <RemoveButton
                className='absolute right-1 top-0.5 hidden group-hover/picker-trigger-wrap:block'
                onClick={() => onRemove?.()}
              />
            )}

            {!hasValue && typePlaceHolder && (
              <Badge
                className='absolute right-2 top-1.5'
                text={typePlaceHolder}
                uppercase={false}
              />
            )}
          </>
        </WrapElem>
        <PortalToFollowElemContent style={{
          zIndex: zIndex || 100,
        }} className='mt-1'>
          {!isConstant && (
            <VarReferencePopup
              vars={outputVars}
              popupFor={popupFor}
              onChange={handleVarReferenceChange}
              itemWidth={isAddBtnTrigger ? 260 : (minWidth || triggerWidth)}
              isSupportFileVar={isSupportFileVar}
            />
          )}
        </PortalToFollowElemContent>
      </PortalToFollowElem>
    </div >
  )
}
export default React.memo(VarReferencePicker)<|MERGE_RESOLUTION|>--- conflicted
+++ resolved
@@ -21,14 +21,9 @@
 import { getNodeInfoById, isConversationVar, isENV, isRagVariableVar, isSystemVar, varTypeToStructType } from './utils'
 import ConstantField from './constant-field'
 import cn from '@/utils/classnames'
-<<<<<<< HEAD
-import type { CommonNodeType, NodeOutPutVar, ValueSelector, Var } from '@/app/components/workflow/types'
-import type { CredentialFormSchema } from '@/app/components/header/account-setting/model-provider-page/declarations'
-=======
-import type { Node, NodeOutPutVar, ToolWithProvider, ValueSelector, Var } from '@/app/components/workflow/types'
+import type { CommonNodeType, Node, NodeOutPutVar, ToolWithProvider, ValueSelector, Var } from '@/app/components/workflow/types'
 import type { CredentialFormSchemaSelect } from '@/app/components/header/account-setting/model-provider-page/declarations'
 import { type CredentialFormSchema, type FormOption, FormTypeEnum } from '@/app/components/header/account-setting/model-provider-page/declarations'
->>>>>>> 68f41bba
 import { BlockEnum } from '@/app/components/workflow/types'
 import { VarBlockIcon } from '@/app/components/workflow/block-icon'
 import { Line3 } from '@/app/components/base/icons/src/public/common'
@@ -51,14 +46,11 @@
 import { isExceptionVariable } from '@/app/components/workflow/utils'
 import VarFullPathPanel from './var-full-path-panel'
 import { noop } from 'lodash-es'
-<<<<<<< HEAD
 import { InputField } from '@/app/components/base/icons/src/vender/pipeline'
 import { useStore as useWorkflowStore } from '@/app/components/workflow/store'
-=======
 import { useFetchDynamicOptions } from '@/service/use-plugins'
 import type { Tool } from '@/app/components/tools/types'
 
->>>>>>> 68f41bba
 const TRIGGER_DEFAULT_WIDTH = 227
 
 type Props = {
@@ -344,8 +336,6 @@
     return null
   }, [isValidVar, isShowAPart, hasValue, t, outputVarNode?.title, outputVarNode?.type, value, type])
 
-<<<<<<< HEAD
-=======
   const [dynamicOptions, setDynamicOptions] = useState<FormOption[] | null>(null)
   const [isLoading, setIsLoading] = useState(false)
   const { mutateAsync: fetchDynamicOptions } = useFetchDynamicOptions(
@@ -381,7 +371,6 @@
     return schema
   }, [dynamicOptions])
 
->>>>>>> 68f41bba
   return (
     <div className={cn(className, !readonly && 'cursor-pointer')}>
       <PortalToFollowElem
