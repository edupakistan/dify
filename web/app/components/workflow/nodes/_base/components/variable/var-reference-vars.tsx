'use client'
import type { FC } from 'react'
import React, { useEffect, useMemo, useRef, useState } from 'react'
import { useHover } from 'ahooks'
import { useTranslation } from 'react-i18next'
import cn from '@/utils/classnames'
import { type NodeOutPutVar, type ValueSelector, type Var, VarType } from '@/app/components/workflow/types'
import { Variable02 } from '@/app/components/base/icons/src/vender/solid/development'
import { ChevronRight } from '@/app/components/base/icons/src/vender/line/arrows'
import {
  PortalToFollowElem,
  PortalToFollowElemContent,
  PortalToFollowElemTrigger,
} from '@/app/components/base/portal-to-follow-elem'
import Input from '@/app/components/base/input'
import { BubbleX, Env } from '@/app/components/base/icons/src/vender/line/others'
import { checkKeys } from '@/utils/var'
import type { StructuredOutput } from '../../../llm/types'
import { Type } from '../../../llm/types'
import PickerStructurePanel from '@/app/components/workflow/nodes/_base/components/variable/object-child-tree-panel/picker'
import { isSpecialVar, varTypeToStructType } from './utils'
import type { Field } from '@/app/components/workflow/nodes/llm/types'
import { FILE_STRUCT } from '@/app/components/workflow/constants'
import { Loop } from '@/app/components/base/icons/src/vender/workflow'
import { noop } from 'lodash-es'
import { InputField } from '@/app/components/base/icons/src/vender/pipeline'
import ManageInputField from './manage-input-field'

type ObjectChildrenProps = {
  nodeId: string
  title: string
  data: Var[]
  objPath: string[]
  onChange: (value: ValueSelector, item: Var) => void
  onHovering?: (value: boolean) => void
  itemWidth?: number
  isSupportFileVar?: boolean
}

type ItemProps = {
  nodeId: string
  title: string
  objPath: string[]
  itemData: Var
  onChange: (value: ValueSelector, item: Var) => void
  onHovering?: (value: boolean) => void
  itemWidth?: number
  isSupportFileVar?: boolean
  isException?: boolean
  isLoopVar?: boolean
}

const objVarTypes = [VarType.object, VarType.file]

const Item: FC<ItemProps> = ({
  nodeId,
  title,
  objPath,
  itemData,
  onChange,
  onHovering,
  isSupportFileVar,
  isException,
  isLoopVar,
}) => {
  const isStructureOutput = itemData.type === VarType.object && (itemData.children as StructuredOutput)?.schema?.properties
  const isFile = itemData.type === VarType.file && !isStructureOutput
  const isObj = ([VarType.object, VarType.file].includes(itemData.type) && itemData.children && (itemData.children as Var[]).length > 0)
  const isSys = itemData.variable.startsWith('sys.')
  const isEnv = itemData.variable.startsWith('env.')
  const isChatVar = itemData.variable.startsWith('conversation.')
  const isRagVariable = itemData.isRagVariable

  const objStructuredOutput: StructuredOutput | null = useMemo(() => {
    if (!isObj) return null
    const properties: Record<string, Field> = {};
    (isFile ? FILE_STRUCT : (itemData.children as Var[])).forEach((c) => {
      properties[c.variable] = {
        type: varTypeToStructType(c.type),
      }
    })
    return {
      schema: {
        type: Type.object,
        properties,
        required: [],
        additionalProperties: false,
      },
    }
  }, [isFile, isObj, itemData.children])

  const structuredOutput = (() => {
    if (isStructureOutput)
      return itemData.children as StructuredOutput
    return objStructuredOutput
  })()

  const itemRef = useRef<HTMLDivElement>(null)
  const [isItemHovering, setIsItemHovering] = useState(false)
  useHover(itemRef, {
    onChange: (hovering) => {
      if (hovering) {
        setIsItemHovering(true)
      }
      else {
        if (isObj || isStructureOutput) {
          setTimeout(() => {
            setIsItemHovering(false)
          }, 100)
        }
        else {
          setIsItemHovering(false)
        }
      }
    },
  })
  const [isChildrenHovering, setIsChildrenHovering] = useState(false)
  const isHovering = isItemHovering || isChildrenHovering
  const open = (isObj || isStructureOutput) && isHovering
  useEffect(() => {
    onHovering && onHovering(isHovering)
    // eslint-disable-next-line react-hooks/exhaustive-deps
  }, [isHovering])
  const handleChosen = (e: React.MouseEvent) => {
    e.stopPropagation()
    if (!isSupportFileVar && isFile)
      return

    if (isSys || isEnv || isChatVar || isRagVariable) { // system variable | environment variable | conversation variable
      onChange([...objPath, ...itemData.variable.split('.')], itemData)
    }
    else {
      onChange([nodeId, ...objPath, itemData.variable], itemData)
    }
  }
  return (
    <PortalToFollowElem
      open={open}
      onOpenChange={noop}
      placement='left-start'
    >
      <PortalToFollowElemTrigger className='w-full'>
        <div
          ref={itemRef}
          className={cn(
            (isObj || isStructureOutput) ? ' pr-1' : 'pr-[18px]',
            isHovering && ((isObj || isStructureOutput) ? 'bg-components-panel-on-panel-item-bg-hover' : 'bg-state-base-hover'),
            'relative flex h-6 w-full cursor-pointer items-center  rounded-md pl-3')
          }
          onClick={handleChosen}
          onMouseDown={e => e.preventDefault()}
        >
          <div className='flex w-0 grow items-center'>
            {!isEnv && !isChatVar && !isLoopVar && !isRagVariable && <Variable02 className={cn('h-3.5 w-3.5 shrink-0 text-text-accent', isException && 'text-text-warning')} />}
            {isEnv && <Env className='h-3.5 w-3.5 shrink-0 text-util-colors-violet-violet-600' />}
            {isChatVar && <BubbleX className='h-3.5 w-3.5 shrink-0 text-util-colors-teal-teal-700' />}
            {isLoopVar && <Loop className='h-3.5 w-3.5 shrink-0 text-util-colors-cyan-cyan-500' />}
            {isRagVariable && <InputField className='h-3.5 w-3.5 shrink-0 text-text-accent' />}
            {!isEnv && !isChatVar && !isRagVariable && (
              <div title={itemData.variable} className='system-sm-medium ml-1 w-0 grow truncate text-text-secondary'>{itemData.variable}</div>
            )}
            {isEnv && (
              <div title={itemData.variable} className='system-sm-medium ml-1 w-0 grow truncate text-text-secondary'>{itemData.variable.replace('env.', '')}</div>
            )}
            {isChatVar && (
              <div title={itemData.des} className='system-sm-medium ml-1 w-0 grow truncate text-text-secondary'>{itemData.variable.replace('conversation.', '')}</div>
            )}
            {isRagVariable && (
              <div title={itemData.des} className='system-sm-medium ml-1 w-0 grow truncate text-text-secondary'>{itemData.variable.split('.').slice(-1)[0]}</div>
            )}
          </div>
          <div className='ml-1 shrink-0 text-xs font-normal capitalize text-text-tertiary'>{itemData.type}</div>
          {
            (isObj || isStructureOutput) && (
              <ChevronRight className={cn('ml-0.5 h-3 w-3 text-text-quaternary', isHovering && 'text-text-tertiary')} />
            )
          }
        </div >
      </PortalToFollowElemTrigger >
      <PortalToFollowElemContent style={{
        zIndex: 100,
      }}>
        {(isStructureOutput || isObj) && (
          <PickerStructurePanel
            root={{ nodeId, nodeName: title, attrName: itemData.variable }}
            payload={structuredOutput!}
            onHovering={setIsChildrenHovering}
            onSelect={(valueSelector) => {
              onChange(valueSelector, itemData)
            }}
          />
        )}
      </PortalToFollowElemContent>
    </PortalToFollowElem >
  )
}

const ObjectChildren: FC<ObjectChildrenProps> = ({
  title,
  nodeId,
  objPath,
  data,
  onChange,
  onHovering,
  itemWidth,
  isSupportFileVar,
}) => {
  const currObjPath = objPath
  const itemRef = useRef<HTMLDivElement>(null)
  const [isItemHovering, setIsItemHovering] = useState(false)
  useHover(itemRef, {
    onChange: (hovering) => {
      if (hovering) {
        setIsItemHovering(true)
      }
      else {
        setTimeout(() => {
          setIsItemHovering(false)
        }, 100)
      }
    },
  })
  const [isChildrenHovering, setIsChildrenHovering] = useState(false)
  const isHovering = isItemHovering || isChildrenHovering
  useEffect(() => {
    onHovering && onHovering(isHovering)
    // eslint-disable-next-line react-hooks/exhaustive-deps
  }, [isHovering])
  useEffect(() => {
    onHovering && onHovering(isItemHovering)
    // eslint-disable-next-line react-hooks/exhaustive-deps
  }, [isItemHovering])
  // absolute top-[-2px]
  return (
    <div ref={itemRef} className=' space-y-1 rounded-lg border border-gray-200 bg-white shadow-lg' style={{
      right: itemWidth ? itemWidth - 10 : 215,
      minWidth: 252,
    }}>
      <div className='flex h-[22px] items-center px-3 text-xs font-normal text-gray-700'><span className='text-gray-500'>{title}.</span>{currObjPath.join('.')}</div>
      {
        (data && data.length > 0)
        && data.map((v, i) => (
          <Item
            key={i}
            nodeId={nodeId}
            title={title}
            objPath={objPath}
            itemData={v}
            onChange={onChange}
            onHovering={setIsChildrenHovering}
            isSupportFileVar={isSupportFileVar}
            isException={v.isException}
          />
        ))
      }
    </div>
  )
}

type Props = {
  hideSearch?: boolean
  searchBoxClassName?: string
  vars: NodeOutPutVar[]
  isSupportFileVar?: boolean
  onChange: (value: ValueSelector, item: Var) => void
  itemWidth?: number
  maxHeightClass?: string
  onClose?: () => void
  onBlur?: () => void
<<<<<<< HEAD
  showManageInputField?: boolean
  onManageInputField?: () => void
=======
  autoFocus?: boolean
>>>>>>> fc187d69
}
const VarReferenceVars: FC<Props> = ({
  hideSearch,
  searchBoxClassName,
  vars,
  isSupportFileVar,
  onChange,
  itemWidth,
  maxHeightClass,
  onClose,
  onBlur,
<<<<<<< HEAD
  showManageInputField,
  onManageInputField,
=======
  autoFocus = true,
>>>>>>> fc187d69
}) => {
  const { t } = useTranslation()
  const [searchText, setSearchText] = useState('')

  const handleKeyDown = (e: React.KeyboardEvent) => {
    if (e.key === 'Escape') {
      e.preventDefault()
      onClose?.()
    }
  }

  const filteredVars = vars.filter((v) => {
    const children = v.vars.filter(v => checkKeys([v.variable], false).isValid || isSpecialVar(v.variable.split('.')[0]))
    return children.length > 0
  }).filter((node) => {
    if (!searchText)
      return node
    const children = node.vars.filter((v) => {
      const searchTextLower = searchText.toLowerCase()
      return v.variable.toLowerCase().includes(searchTextLower) || node.title.toLowerCase().includes(searchTextLower)
    })
    return children.length > 0
  }).map((node) => {
    let vars = node.vars.filter(v => checkKeys([v.variable], false).isValid || isSpecialVar(v.variable.split('.')[0]))
    if (searchText) {
      const searchTextLower = searchText.toLowerCase()
      if (!node.title.toLowerCase().includes(searchTextLower))
        vars = vars.filter(v => v.variable.toLowerCase().includes(searchText.toLowerCase()))
    }

    return {
      ...node,
      vars,
    }
  })

  return (
    <>
      {
        !hideSearch && (
          <>
            <div className={cn('var-search-input-wrapper mx-2 mb-1 mt-2', searchBoxClassName)} onClick={e => e.stopPropagation()}>
              <Input
                className='var-search-input'
                showLeftIcon
                showClearIcon
                value={searchText}
                placeholder={t('workflow.common.searchVar') || ''}
                onChange={e => setSearchText(e.target.value)}
                onKeyDown={handleKeyDown}
                onClear={() => setSearchText('')}
                onBlur={onBlur}
                autoFocus={autoFocus}
              />
            </div>
            <div className='relative left-[-4px] h-[0.5px] bg-black/5' style={{
              width: 'calc(100% + 8px)',
            }}></div>
          </>
        )
      }

      {filteredVars.length > 0
        ? <div className={cn('max-h-[85vh] overflow-y-auto', maxHeightClass)}>

          {
            filteredVars.map((item, i) => (
              <div key={i}>
                <div
                  className='system-xs-medium-uppercase truncate px-3 leading-[22px] text-text-tertiary'
                  title={item.title}
                >{item.title}</div>
                {item.vars.map((v, j) => (
                  <Item
                    key={j}
                    title={item.title}
                    nodeId={item.nodeId}
                    objPath={[]}
                    itemData={v}
                    onChange={onChange}
                    itemWidth={itemWidth}
                    isSupportFileVar={isSupportFileVar}
                    isException={v.isException}
                    isLoopVar={item.isLoop}
                  />
                ))}
              </div>))
          }
        </div>
        : <div className='pl-3 text-xs font-medium uppercase leading-[18px] text-gray-500'>{t('workflow.common.noVar')}</div>}
      {
        showManageInputField && (
          <ManageInputField
            onManage={onManageInputField || noop}
          />
        )
      }
    </>
  )
}
export default React.memo(VarReferenceVars)<|MERGE_RESOLUTION|>--- conflicted
+++ resolved
@@ -267,12 +267,9 @@
   maxHeightClass?: string
   onClose?: () => void
   onBlur?: () => void
-<<<<<<< HEAD
   showManageInputField?: boolean
   onManageInputField?: () => void
-=======
   autoFocus?: boolean
->>>>>>> fc187d69
 }
 const VarReferenceVars: FC<Props> = ({
   hideSearch,
@@ -284,12 +281,9 @@
   maxHeightClass,
   onClose,
   onBlur,
-<<<<<<< HEAD
   showManageInputField,
   onManageInputField,
-=======
   autoFocus = true,
->>>>>>> fc187d69
 }) => {
   const { t } = useTranslation()
   const [searchText, setSearchText] = useState('')
