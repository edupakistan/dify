--- conflicted
+++ resolved
@@ -13,15 +13,12 @@
 import { useToolTabs } from './hooks'
 import ViewTypeSelect, { ViewType } from './view-type-select'
 import cn from '@/utils/classnames'
-<<<<<<< HEAD
 import { useGetLanguage } from '@/context/i18n'
 import PluginList from '@/app/components/workflow/block-selector/market-place-plugin/list'
 import ActionButton from '../../base/action-button'
 import { RiAddLine } from '@remixicon/react'
 import { PluginType } from '../../plugins/types'
 import { useMarketplacePlugins } from '../../plugins/marketplace/hooks'
-=======
->>>>>>> db1d2aaf
 
 type AllToolsProps = {
   className?: string
@@ -46,21 +43,14 @@
   supportAddCustomTool,
   onShowAddCustomCollectionModal,
 }: AllToolsProps) => {
+  const language = useGetLanguage()
   const tabs = useToolTabs()
   const [activeTab, setActiveTab] = useState(ToolTypeEnum.All)
-<<<<<<< HEAD
   const [activeView, setActiveView] = useState<ViewType>(ViewType.flat)
   const hasFilter = searchText || tags.length > 0
-=======
-  const buildInTools = useStore(s => s.buildInTools)
-  const customTools = useStore(s => s.customTools)
-  const workflowTools = useStore(s => s.workflowTools)
-
   const isMatchingKeywords = (text: string, keywords: string) => {
     return text.toLowerCase().includes(keywords.toLowerCase())
   }
-
->>>>>>> db1d2aaf
   const tools = useMemo(() => {
     let mergedTools: ToolWithProvider[] = []
     if (activeTab === ToolTypeEnum.All)
@@ -76,8 +66,7 @@
       return mergedTools.filter(toolWithProvider => toolWithProvider.tools.length > 0)
 
     return mergedTools.filter((toolWithProvider) => {
-<<<<<<< HEAD
-      return toolWithProvider.tools.some((tool) => {
+      return isMatchingKeywords(toolWithProvider.name, searchText) || toolWithProvider.tools.some((tool) => {
         return tool.label[language].toLowerCase().includes(searchText.toLowerCase()) || tool.name.toLowerCase().includes(searchText.toLowerCase())
       })
     })
@@ -102,16 +91,6 @@
   const pluginRef = useRef(null)
   const wrapElemRef = useRef<HTMLDivElement>(null)
 
-=======
-      return isMatchingKeywords(toolWithProvider.name, searchText)
-      || toolWithProvider.tools.some((tool) => {
-        return Object.values(tool.label).some((label) => {
-          return isMatchingKeywords(label, searchText)
-        })
-      })
-    })
-  }, [activeTab, buildInTools, customTools, workflowTools, searchText])
->>>>>>> db1d2aaf
   return (
     <div className={cn(className)}>
       <div className='flex items-center justify-between px-3 bg-background-default-hover border-b-[0.5px] border-black/[0.08] shadow-xs'>
