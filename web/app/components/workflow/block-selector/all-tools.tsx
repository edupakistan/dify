import {
  useEffect,
  useMemo,
  useRef,
  useState,
} from 'react'
import type {
  OnSelectBlock,
  ToolWithProvider,
} from '../types'
import { ToolTypeEnum } from './types'
import Tools from './tools'
import { useToolTabs } from './hooks'
import ViewTypeSelect, { ViewType } from './view-type-select'
import cn from '@/utils/classnames'
<<<<<<< HEAD
import { useGetLanguage } from '@/context/i18n'
import PluginList from '@/app/components/workflow/block-selector/market-place-plugin/list'
import ActionButton from '../../base/action-button'
import { RiAddLine } from '@remixicon/react'
import { PluginType } from '../../plugins/types'
import { useMarketplacePlugins } from '../../plugins/marketplace/hooks'
=======
>>>>>>> 5cdbfe2f

type AllToolsProps = {
  className?: string
  searchText: string
  buildInTools: ToolWithProvider[]
  customTools: ToolWithProvider[]
  workflowTools: ToolWithProvider[]
  onSelect: OnSelectBlock
  supportAddCustomTool?: boolean
  onAddedCustomTool?: () => void
  onShowAddCustomCollectionModal?: () => void
}
const AllTools = ({
  className,
  searchText,
  onSelect,
  buildInTools,
  workflowTools,
  customTools,
  supportAddCustomTool,
  onShowAddCustomCollectionModal,
}: AllToolsProps) => {
  const tabs = useToolTabs()
  const [activeTab, setActiveTab] = useState(ToolTypeEnum.All)
  const [activeView, setActiveView] = useState<ViewType>(ViewType.flat)

  const isMatchingKeywords = (text: string, keywords: string) => {
    return text.toLowerCase().includes(keywords.toLowerCase())
  }

  const tools = useMemo(() => {
    let mergedTools: ToolWithProvider[] = []
    if (activeTab === ToolTypeEnum.All)
      mergedTools = [...buildInTools, ...customTools, ...workflowTools]
    if (activeTab === ToolTypeEnum.BuiltIn)
      mergedTools = buildInTools
    if (activeTab === ToolTypeEnum.Custom)
      mergedTools = customTools
    if (activeTab === ToolTypeEnum.Workflow)
      mergedTools = workflowTools

    if (!searchText)
      return mergedTools.filter(toolWithProvider => toolWithProvider.tools.length > 0)

    return mergedTools.filter((toolWithProvider) => {
      return isMatchingKeywords(toolWithProvider.name, searchText)
      || toolWithProvider.tools.some((tool) => {
        return Object.values(tool.label).some((label) => {
          return isMatchingKeywords(label, searchText)
        })
      })
    })
<<<<<<< HEAD
  }, [activeTab, buildInTools, customTools, workflowTools, searchText, language])

  const {
    queryPluginsWithDebounced: fetchPlugins,
    plugins: notInstalledPlugins = [],
  } = useMarketplacePlugins()

  useEffect(() => {
    if (searchText) {
      fetchPlugins({
        query: searchText,
        category: PluginType.tool,
      })
    }
    // eslint-disable-next-line react-hooks/exhaustive-deps
  }, [searchText])

  const pluginRef = useRef(null)
  const wrapElemRef = useRef<HTMLDivElement>(null)

=======
  }, [activeTab, buildInTools, customTools, workflowTools, searchText])
>>>>>>> 5cdbfe2f
  return (
    <div className={cn(className)}>
      <div className='flex items-center justify-between px-3 bg-background-default-hover border-b-[0.5px] border-black/[0.08] shadow-xs'>
        <div className='flex items-center h-8 space-x-1'>
          {
            tabs.map(tab => (
              <div
                className={cn(
                  'flex items-center px-2 h-6 rounded-md hover:bg-gray-100 cursor-pointer',
                  'text-xs font-medium text-gray-700',
                  activeTab === tab.key && 'bg-gray-200',
                )}
                key={tab.key}
                onClick={() => setActiveTab(tab.key)}
              >
                {tab.name}
              </div>
            ))
          }
        </div>
        <ViewTypeSelect viewType={activeView} onChange={setActiveView} />
        {supportAddCustomTool && (
          <div className='flex items-center'>
            <div className='mr-1.5 w-px h-3.5  bg-divider-regular'></div>
            <ActionButton
              className='bg-components-button-primary-bg hover:bg-components-button-primary-bg text-components-button-primary-text hover:text-components-button-primary-text'
              onClick={onShowAddCustomCollectionModal}
            >
              <RiAddLine className='w-4 h-4' />
            </ActionButton>
          </div>
        )}
      </div>
      <div
        ref={wrapElemRef}
        className='max-h-[464px] overflow-y-auto'
        onScroll={(pluginRef.current as any)?.handleScroll}
      >
        <Tools
          showWorkflowEmpty={activeTab === ToolTypeEnum.Workflow}
          tools={tools}
          onSelect={onSelect}
          viewType={activeView}
        />
        {/* Plugins from marketplace */}
        <PluginList
          wrapElemRef={wrapElemRef}
          list={notInstalledPlugins as any} ref={pluginRef}
          searchText={searchText}
        />
      </div>
    </div>
  )
}

export default AllTools<|MERGE_RESOLUTION|>--- conflicted
+++ resolved
@@ -13,15 +13,12 @@
 import { useToolTabs } from './hooks'
 import ViewTypeSelect, { ViewType } from './view-type-select'
 import cn from '@/utils/classnames'
-<<<<<<< HEAD
 import { useGetLanguage } from '@/context/i18n'
 import PluginList from '@/app/components/workflow/block-selector/market-place-plugin/list'
 import ActionButton from '../../base/action-button'
 import { RiAddLine } from '@remixicon/react'
 import { PluginType } from '../../plugins/types'
 import { useMarketplacePlugins } from '../../plugins/marketplace/hooks'
-=======
->>>>>>> 5cdbfe2f
 
 type AllToolsProps = {
   className?: string
@@ -45,6 +42,7 @@
   onShowAddCustomCollectionModal,
 }: AllToolsProps) => {
   const tabs = useToolTabs()
+  const language = useGetLanguage()
   const [activeTab, setActiveTab] = useState(ToolTypeEnum.All)
   const [activeView, setActiveView] = useState<ViewType>(ViewType.flat)
 
@@ -68,13 +66,12 @@
 
     return mergedTools.filter((toolWithProvider) => {
       return isMatchingKeywords(toolWithProvider.name, searchText)
-      || toolWithProvider.tools.some((tool) => {
-        return Object.values(tool.label).some((label) => {
-          return isMatchingKeywords(label, searchText)
+        || toolWithProvider.tools.some((tool) => {
+          return Object.values(tool.label).some((label) => {
+            return isMatchingKeywords(label, searchText)
+          })
         })
-      })
     })
-<<<<<<< HEAD
   }, [activeTab, buildInTools, customTools, workflowTools, searchText, language])
 
   const {
@@ -95,9 +92,6 @@
   const pluginRef = useRef(null)
   const wrapElemRef = useRef<HTMLDivElement>(null)
 
-=======
-  }, [activeTab, buildInTools, customTools, workflowTools, searchText])
->>>>>>> 5cdbfe2f
   return (
     <div className={cn(className)}>
       <div className='flex items-center justify-between px-3 bg-background-default-hover border-b-[0.5px] border-black/[0.08] shadow-xs'>
