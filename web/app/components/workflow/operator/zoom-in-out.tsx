--- conflicted
+++ resolved
@@ -156,11 +156,7 @@
                 <RiZoomOutLine className='w-4 h-4 text-text-tertiary hover:text-text-secondary' />
               </div>
             </TipPopup>
-<<<<<<< HEAD
-            <div className={cn('w-[34px] system-sm-medium text-text-tertiary hover:text-text-secondary')}>{Number.parseFloat(`${zoom * 100}`).toFixed(0)}%</div>
-=======
             <div onClick={handleTrigger} className={cn('w-[34px] system-sm-medium text-text-tertiary hover:text-text-secondary')}>{parseFloat(`${zoom * 100}`).toFixed(0)}%</div>
->>>>>>> df5fb6dc
             <TipPopup
               title={t('workflow.operator.zoomIn')}
               shortcuts={['ctrl', '+']}
