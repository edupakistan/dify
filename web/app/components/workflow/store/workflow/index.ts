--- conflicted
+++ resolved
@@ -53,15 +53,11 @@
   VersionSliceShape &
   WorkflowDraftSliceShape &
   WorkflowSliceShape &
-<<<<<<< HEAD
+  InspectVarsSliceShape &
+  LayoutSliceShape &
   SliceFromInjection
 
 export type InjectWorkflowStoreSliceFn = StateCreator<SliceFromInjection>
-=======
-  InspectVarsSliceShape &
-  LayoutSliceShape &
-  WorkflowAppSliceShape
->>>>>>> ad9eebd0
 
 type CreateWorkflowStoreParams = {
   injectWorkflowStoreSliceFn?: InjectWorkflowStoreSliceFn
@@ -82,13 +78,9 @@
     ...createVersionSlice(...args),
     ...createWorkflowDraftSlice(...args),
     ...createWorkflowSlice(...args),
-<<<<<<< HEAD
-    ...(injectWorkflowStoreSliceFn?.(...args) || {} as (SliceFromInjection)),
-=======
     ...createInspectVarsSlice(...args),
     ...createLayoutSlice(...args),
-    ...(injectWorkflowStoreSliceFn?.(...args) || {} as WorkflowAppSliceShape),
->>>>>>> ad9eebd0
+    ...(injectWorkflowStoreSliceFn?.(...args) || {} as SliceFromInjection),
   }))
 }
 
