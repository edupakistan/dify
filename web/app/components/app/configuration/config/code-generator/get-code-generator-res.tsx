--- conflicted
+++ resolved
@@ -142,11 +142,7 @@
         ideal_output: ideaOutput,
         language: languageMap[codeLanguages] || 'javascript',
       })
-<<<<<<< HEAD
-      if(!currentCode)
-=======
-      if((res as any).code) // not current or current is the same as the template would return a code field
->>>>>>> ffe1685b
+      if ((res as any).code) // not current or current is the same as the template would return a code field
         res.modified = (res as any).code
 
       if (error) {
