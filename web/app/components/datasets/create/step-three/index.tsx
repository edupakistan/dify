--- conflicted
+++ resolved
@@ -24,11 +24,7 @@
 
   return (
     <div className="flex justify-center w-full max-h-full h-full overflow-y-auto">
-<<<<<<< HEAD
-      <div className="grow shrink-0 h-full max-w-[960px] overflow-y-scroll px-14 sm:px-16">
-=======
       <div className="grow shrink-0 h-full max-w-[960px] overflow-y-auto px-14 sm:px-16">
->>>>>>> df5fb6dc
         <div className="mx-auto max-w-[640px]">
           {!datasetId && (
             <>
@@ -67,11 +63,7 @@
             <div className="flex justify-center items-center size-10 bg-components-card-bg rounded-[10px] shadow-lg">
               <RiBookOpenLine className="size-5 text-text-accent" />
             </div>
-<<<<<<< HEAD
-            <div className="text-base text-text-secondary">{t('datasetCreation.stepThree.sideTipTitle')}</div>
-=======
             <div className="text-base font-semibold text-text-secondary">{t('datasetCreation.stepThree.sideTipTitle')}</div>
->>>>>>> df5fb6dc
             <div className="text-text-tertiary">{t('datasetCreation.stepThree.sideTipContent')}</div>
           </div>
         </div>
