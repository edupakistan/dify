--- conflicted
+++ resolved
@@ -5,12 +5,6 @@
 import { ArrowDownIcon } from '@heroicons/react/24/outline'
 import { pick, uniq } from 'lodash-es'
 import {
-<<<<<<< HEAD
-=======
-  RiArchive2Line,
-  RiDeleteBinLine,
-  RiDownloadLine,
->>>>>>> d8584dc0
   RiEditLine,
 } from '@remixicon/react'
 import { useRouter } from 'next/navigation'
@@ -26,7 +20,6 @@
 import Toast from '@/app/components/base/toast'
 import { asyncRunSafe } from '@/utils'
 import { formatNumber } from '@/utils/format'
-import { useDocumentDownload } from '@/service/knowledge/use-document'
 import NotionIcon from '@/app/components/base/notion-icon'
 import ProgressBar from '@/app/components/base/progress-bar'
 import { ChunkingMode, DataSourceType, DocumentActionType, type SimpleDocumentDetail } from '@/models/datasets'
@@ -40,386 +33,8 @@
 import { extensionToFileType } from '@/app/components/datasets/hit-testing/utils/extension-to-file-type'
 import useBatchEditDocumentMetadata from '../metadata/hooks/use-batch-edit-document-metadata'
 import EditMetadataBatchModal from '@/app/components/datasets/metadata/edit-metadata-batch/modal'
-<<<<<<< HEAD
 import StatusItem from './status-item'
 import Operations from './operations'
-=======
-import { noop } from 'lodash-es'
-
-export const useIndexStatus = () => {
-  const { t } = useTranslation()
-  return {
-    queuing: { color: 'orange', text: t('datasetDocuments.list.status.queuing') }, // waiting
-    indexing: { color: 'blue', text: t('datasetDocuments.list.status.indexing') }, // indexing splitting parsing cleaning
-    paused: { color: 'orange', text: t('datasetDocuments.list.status.paused') }, // paused
-    error: { color: 'red', text: t('datasetDocuments.list.status.error') }, // error
-    available: { color: 'green', text: t('datasetDocuments.list.status.available') }, // completed，archived = false，enabled = true
-    enabled: { color: 'green', text: t('datasetDocuments.list.status.enabled') }, // completed，archived = false，enabled = true
-    disabled: { color: 'gray', text: t('datasetDocuments.list.status.disabled') }, // completed，archived = false，enabled = false
-    archived: { color: 'gray', text: t('datasetDocuments.list.status.archived') }, // completed，archived = true
-  }
-}
-
-const STATUS_TEXT_COLOR_MAP: ColorMap = {
-  green: 'text-util-colors-green-green-600',
-  orange: 'text-util-colors-warning-warning-600',
-  red: 'text-util-colors-red-red-600',
-  blue: 'text-util-colors-blue-light-blue-light-600',
-  yellow: 'text-util-colors-warning-warning-600',
-  gray: 'text-text-tertiary',
-}
-
-// status item for list
-export const StatusItem: FC<{
-  status: DocumentDisplayStatus
-  reverse?: boolean
-  scene?: 'list' | 'detail'
-  textCls?: string
-  errorMessage?: string
-  detail?: {
-    enabled: boolean
-    archived: boolean
-    id: string
-  }
-  datasetId?: string
-  onUpdate?: (operationName?: string) => void
-
-}> = ({ status, reverse = false, scene = 'list', textCls = '', errorMessage, datasetId = '', detail, onUpdate }) => {
-  const DOC_INDEX_STATUS_MAP = useIndexStatus()
-  const localStatus = status.toLowerCase() as keyof typeof DOC_INDEX_STATUS_MAP
-  const { enabled = false, archived = false, id = '' } = detail || {}
-  const { notify } = useContext(ToastContext)
-  const { t } = useTranslation()
-  const { mutateAsync: enableDocument } = useDocumentEnable()
-  const { mutateAsync: disableDocument } = useDocumentDisable()
-  const { mutateAsync: deleteDocument } = useDocumentDelete()
-
-  const onOperate = async (operationName: OperationName) => {
-    let opApi = deleteDocument
-    switch (operationName) {
-      case 'enable':
-        opApi = enableDocument
-        break
-      case 'disable':
-        opApi = disableDocument
-        break
-    }
-    const [e] = await asyncRunSafe<CommonResponse>(opApi({ datasetId, documentId: id }) as Promise<CommonResponse>)
-    if (!e) {
-      notify({ type: 'success', message: t('common.actionMsg.modifiedSuccessfully') })
-      onUpdate?.()
-      // onUpdate?.(operationName)
-    }
-    else { notify({ type: 'error', message: t('common.actionMsg.modifiedUnsuccessfully') }) }
-  }
-
-  const { run: handleSwitch } = useDebounceFn((operationName: OperationName) => {
-    if (operationName === 'enable' && enabled)
-      return
-    if (operationName === 'disable' && !enabled)
-      return
-    onOperate(operationName)
-  }, { wait: 500 })
-
-  const embedding = useMemo(() => {
-    return ['queuing', 'indexing', 'paused'].includes(localStatus)
-  }, [localStatus])
-
-  return <div className={
-    cn('flex items-center',
-      reverse ? 'flex-row-reverse' : '',
-      scene === 'detail' ? s.statusItemDetail : '')
-  }>
-    <Indicator color={DOC_INDEX_STATUS_MAP[localStatus]?.color as IndicatorProps['color']} className={reverse ? 'ml-2' : 'mr-2'} />
-    <span className={cn(`${STATUS_TEXT_COLOR_MAP[DOC_INDEX_STATUS_MAP[localStatus].color as keyof typeof STATUS_TEXT_COLOR_MAP]} text-sm`, textCls)}>
-      {DOC_INDEX_STATUS_MAP[localStatus]?.text}
-    </span>
-    {
-      errorMessage && (
-        <Tooltip
-          popupContent={
-            <div className='max-w-[260px] break-all'>{errorMessage}</div>
-          }
-          triggerClassName='ml-1 w-4 h-4'
-        />
-      )
-    }
-    {
-      scene === 'detail' && (
-        <div className='ml-1.5 flex items-center justify-between'>
-          <Tooltip
-            popupContent={t('datasetDocuments.list.action.enableWarning')}
-            popupClassName='text-text-secondary system-xs-medium'
-            disabled={!archived}
-          >
-            <Switch
-              defaultValue={archived ? false : enabled}
-              onChange={v => !archived && handleSwitch(v ? 'enable' : 'disable')}
-              disabled={embedding || archived}
-              size='md'
-            />
-          </Tooltip>
-        </div>
-      )
-    }
-  </div>
-}
-
-type OperationName = 'delete' | 'archive' | 'enable' | 'disable' | 'sync' | 'un_archive' | 'pause' | 'resume'
-
-// operation action for list and detail
-export const OperationAction: FC<{
-  embeddingAvailable: boolean
-  detail: {
-    name: string
-    enabled: boolean
-    archived: boolean
-    id: string
-    data_source_type: string
-    doc_form: string
-    display_status?: string
-  }
-  datasetId: string
-  onUpdate: (operationName?: string) => void
-  scene?: 'list' | 'detail'
-  className?: string
-}> = ({ embeddingAvailable, datasetId, detail, onUpdate, scene = 'list', className = '' }) => {
-  const downloadDocument = useDocumentDownload()
-  const { id, enabled = false, archived = false, data_source_type, display_status } = detail || {}
-  const [showModal, setShowModal] = useState(false)
-  const [deleting, setDeleting] = useState(false)
-  const { notify } = useContext(ToastContext)
-  const { t } = useTranslation()
-  const router = useRouter()
-  const { mutateAsync: archiveDocument } = useDocumentArchive()
-  const { mutateAsync: unArchiveDocument } = useDocumentUnArchive()
-  const { mutateAsync: enableDocument } = useDocumentEnable()
-  const { mutateAsync: disableDocument } = useDocumentDisable()
-  const { mutateAsync: deleteDocument } = useDocumentDelete()
-  const { mutateAsync: syncDocument } = useSyncDocument()
-  const { mutateAsync: syncWebsite } = useSyncWebsite()
-  const { mutateAsync: pauseDocument } = useDocumentPause()
-  const { mutateAsync: resumeDocument } = useDocumentResume()
-  const isListScene = scene === 'list'
-
-  const onOperate = async (operationName: OperationName) => {
-    let opApi
-    switch (operationName) {
-      case 'archive':
-        opApi = archiveDocument
-        break
-      case 'un_archive':
-        opApi = unArchiveDocument
-        break
-      case 'enable':
-        opApi = enableDocument
-        break
-      case 'disable':
-        opApi = disableDocument
-        break
-      case 'sync':
-        if (data_source_type === 'notion_import')
-          opApi = syncDocument
-        else
-          opApi = syncWebsite
-        break
-      case 'pause':
-        opApi = pauseDocument
-        break
-      case 'resume':
-        opApi = resumeDocument
-        break
-      default:
-        opApi = deleteDocument
-        setDeleting(true)
-        break
-    }
-    const [e] = await asyncRunSafe<CommonResponse>(opApi({ datasetId, documentId: id }) as Promise<CommonResponse>)
-    if (!e) {
-      notify({ type: 'success', message: t('common.actionMsg.modifiedSuccessfully') })
-      onUpdate(operationName)
-    }
-    else { notify({ type: 'error', message: t('common.actionMsg.modifiedUnsuccessfully') }) }
-    if (operationName === 'delete')
-      setDeleting(false)
-  }
-
-  const { run: handleSwitch } = useDebounceFn((operationName: OperationName) => {
-    if (operationName === 'enable' && enabled)
-      return
-    if (operationName === 'disable' && !enabled)
-      return
-    onOperate(operationName)
-  }, { wait: 500 })
-
-  const [currDocument, setCurrDocument] = useState<{
-    id: string
-    name: string
-  } | null>(null)
-  const [isShowRenameModal, {
-    setTrue: setShowRenameModalTrue,
-    setFalse: setShowRenameModalFalse,
-  }] = useBoolean(false)
-  const handleShowRenameModal = useCallback((doc: {
-    id: string
-    name: string
-  }) => {
-    setCurrDocument(doc)
-    setShowRenameModalTrue()
-  }, [setShowRenameModalTrue])
-  const handleRenamed = useCallback(() => {
-    onUpdate()
-  }, [onUpdate])
-
-  return <div className='flex items-center' onClick={e => e.stopPropagation()}>
-    {isListScene && !embeddingAvailable && (
-      <Switch defaultValue={false} onChange={noop} disabled={true} size='md' />
-    )}
-    {isListScene && embeddingAvailable && (
-      <>
-        {archived
-          ? <Tooltip
-            popupContent={t('datasetDocuments.list.action.enableWarning')}
-            popupClassName='!font-semibold'
-          >
-            <div>
-              <Switch defaultValue={false} onChange={noop} disabled={true} size='md' />
-            </div>
-          </Tooltip>
-          : <Switch defaultValue={enabled} onChange={v => handleSwitch(v ? 'enable' : 'disable')} size='md' />
-        }
-        <Divider className='!ml-4 !mr-2 !h-3' type='vertical' />
-      </>
-    )}
-    {embeddingAvailable && (
-      <>
-        <Tooltip
-          popupContent={t('datasetDocuments.list.action.download')}
-          popupClassName='text-text-secondary system-xs-medium'
-        >
-          <button
-            className={cn('mr-2 cursor-pointer rounded-lg',
-              !isListScene
-                ? 'shadow-shadow-3 border-[0.5px] border-components-button-secondary-border bg-components-button-secondary-bg p-2 shadow-xs backdrop-blur-[5px] hover:border-components-button-secondary-border-hover hover:bg-components-button-secondary-bg-hover'
-                : 'p-0.5 hover:bg-state-base-hover')}
-            onClick={() => {
-              downloadDocument.mutateAsync({
-                datasetId,
-                documentId: detail.id,
-                  }).then((response) => {
-                    if (response.download_url)
-                      window.location.href = response.download_url
-              }).catch((error) => {
-                console.error(error)
-                notify({ type: 'error', message: t('common.actionMsg.downloadFailed') })
-              })
-            }}
-          >
-            <RiDownloadLine className='h-4 w-4 text-components-button-secondary-text' />
-          </button>
-        </Tooltip>
-        <Tooltip
-          popupContent={t('datasetDocuments.list.action.settings')}
-          popupClassName='text-text-secondary system-xs-medium'
-        >
-          <button
-            className={cn('mr-2 cursor-pointer rounded-lg',
-              !isListScene
-                ? 'border-[0.5px] border-components-button-secondary-border bg-components-button-secondary-bg p-2 shadow-xs shadow-shadow-shadow-3 backdrop-blur-[5px] hover:border-components-button-secondary-border-hover hover:bg-components-button-secondary-bg-hover'
-                : 'p-0.5 hover:bg-state-base-hover')}
-            onClick={() => router.push(`/datasets/${datasetId}/documents/${detail.id}/settings`)}>
-            <RiEqualizer2Line className='h-4 w-4 text-components-button-secondary-text' />
-          </button>
-        </Tooltip>
-        <Popover
-          htmlContent={
-            <div className='w-full py-1'>
-              {!archived && (
-                <>
-                  <div className={s.actionItem} onClick={() => {
-                    handleShowRenameModal({
-                      id: detail.id,
-                      name: detail.name,
-                    })
-                  }}>
-                    <RiEditLine className='h-4 w-4 text-text-tertiary' />
-                    <span className={s.actionName}>{t('datasetDocuments.list.table.rename')}</span>
-                  </div>
-                  {['notion_import', DataSourceType.WEB].includes(data_source_type) && (
-                    <div className={s.actionItem} onClick={() => onOperate('sync')}>
-                      <RiLoopLeftLine className='h-4 w-4 text-text-tertiary' />
-                      <span className={s.actionName}>{t('datasetDocuments.list.action.sync')}</span>
-                    </div>
-                  )}
-                  <Divider className='my-1' />
-                </>
-              )}
-              {!archived && display_status?.toLowerCase() === 'indexing' && (
-                <div className={s.actionItem} onClick={() => onOperate('pause')}>
-                  <RiPauseCircleLine className='h-4 w-4 text-text-tertiary' />
-                  <span className={s.actionName}>{t('datasetDocuments.list.action.pause')}</span>
-                </div>
-              )}
-              {!archived && display_status?.toLowerCase() === 'paused' && (
-                <div className={s.actionItem} onClick={() => onOperate('resume')}>
-                  <RiPlayCircleLine className='h-4 w-4 text-text-tertiary' />
-                  <span className={s.actionName}>{t('datasetDocuments.list.action.resume')}</span>
-                </div>
-              )}
-              {!archived && <div className={s.actionItem} onClick={() => onOperate('archive')}>
-                <RiArchive2Line className='h-4 w-4 text-text-tertiary' />
-                <span className={s.actionName}>{t('datasetDocuments.list.action.archive')}</span>
-              </div>}
-              {archived && (
-                <div className={s.actionItem} onClick={() => onOperate('un_archive')}>
-                  <RiArchive2Line className='h-4 w-4 text-text-tertiary' />
-                  <span className={s.actionName}>{t('datasetDocuments.list.action.unarchive')}</span>
-                </div>
-              )}
-              <div className={cn(s.actionItem, s.deleteActionItem, 'group')} onClick={() => setShowModal(true)}>
-                <RiDeleteBinLine className={'h-4 w-4 text-text-tertiary group-hover:text-text-destructive'} />
-                <span className={cn(s.actionName, 'group-hover:text-text-destructive')}>{t('datasetDocuments.list.action.delete')}</span>
-              </div>
-            </div>
-          }
-          trigger='click'
-          position='br'
-          btnElement={
-            <div className={cn(s.commonIcon)}>
-              <RiMoreFill className='h-4 w-4 text-components-button-secondary-text' />
-            </div>
-          }
-          btnClassName={open => cn(isListScene ? s.actionIconWrapperList : s.actionIconWrapperDetail, open ? '!hover:bg-state-base-hover !shadow-none' : '!bg-transparent')}
-          popupClassName='!w-full'
-          className={`!z-20 flex h-fit !w-[200px] justify-end ${className}`}
-        />
-      </>
-    )}
-    {showModal
-      && <Confirm
-        isShow={showModal}
-        isLoading={deleting}
-        isDisabled={deleting}
-        title={t('datasetDocuments.list.delete.title')}
-        content={t('datasetDocuments.list.delete.content')}
-        confirmText={t('common.operation.sure')}
-        onConfirm={() => onOperate('delete')}
-        onCancel={() => setShowModal(false)}
-      />
-    }
-
-    {isShowRenameModal && currDocument && (
-      <RenameModal
-        datasetId={datasetId}
-        documentId={currDocument.id}
-        name={currDocument.name}
-        onClose={setShowRenameModalFalse}
-        onSaved={handleRenamed}
-      />
-    )}
-  </div>
-}
->>>>>>> d8584dc0
 
 export const renderTdValue = (value: string | number | null, isEmptyStyle = false) => {
   return (
