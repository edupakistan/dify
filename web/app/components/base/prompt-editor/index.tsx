'use client'

<<<<<<< HEAD
import type { FC, ReactNode } from 'react'
import { useEffect } from 'react'
=======
import type { FC } from 'react'
import React, { useEffect } from 'react'
>>>>>>> 5f0b52c0
import type {
  EditorState,
} from 'lexical'
import {
  $getRoot,
  TextNode,
} from 'lexical'
import { CodeNode } from '@lexical/code'
import { LexicalComposer } from '@lexical/react/LexicalComposer'
import { RichTextPlugin } from '@lexical/react/LexicalRichTextPlugin'
import { ContentEditable } from '@lexical/react/LexicalContentEditable'
import { LexicalErrorBoundary } from '@lexical/react/LexicalErrorBoundary'
import { OnChangePlugin } from '@lexical/react/LexicalOnChangePlugin'
import { HistoryPlugin } from '@lexical/react/LexicalHistoryPlugin'
// import TreeView from './plugins/tree-view'
import Placeholder from './plugins/placeholder'
import ComponentPickerBlock from './plugins/component-picker-block'
import {
  ContextBlock,
  ContextBlockNode,
  ContextBlockReplacementBlock,
} from './plugins/context-block'
import {
  QueryBlock,
  QueryBlockNode,
  QueryBlockReplacementBlock,
} from './plugins/query-block'
import {
  HistoryBlock,
  HistoryBlockNode,
  HistoryBlockReplacementBlock,
} from './plugins/history-block'
import {
  WorkflowVariableBlock,
  WorkflowVariableBlockNode,
  WorkflowVariableBlockReplacementBlock,
} from './plugins/workflow-variable-block'
import {
  CurrentBlock,
  CurrentBlockNode,
  CurrentBlockReplacementBlock,
} from './plugins/current-block'
import {
  ErrorMessageBlock,
  ErrorMessageBlockNode,
  ErrorMessageBlockReplacementBlock,
} from './plugins/error-message-block'
import {
  LastRunBlock,
  LastRunBlockNode,
  LastRunReplacementBlock,
} from './plugins/last-run-block'

import VariableBlock from './plugins/variable-block'
import VariableValueBlock from './plugins/variable-value-block'
import { VariableValueBlockNode } from './plugins/variable-value-block/node'
import { CustomTextNode } from './plugins/custom-text/node'
import OnBlurBlock from './plugins/on-blur-or-focus-block'
import UpdateBlock from './plugins/update-block'
import { textToEditorState } from './utils'
import type {
  ContextBlockType,
  CurrentBlockType,
  ErrorMessageBlockType,
  ExternalToolBlockType,
  HistoryBlockType,
  LastRunBlockType,
  QueryBlockType,
  VariableBlockType,
  WorkflowVariableBlockType,
} from './types'
import {
  UPDATE_DATASETS_EVENT_EMITTER,
  UPDATE_HISTORY_EVENT_EMITTER,
} from './constants'
import { useEventEmitterContextContext } from '@/context/event-emitter'
import cn from '@/utils/classnames'

export type PromptEditorProps = {
  instanceId?: string
  compact?: boolean
  wrapperClassName?: string
  className?: string
<<<<<<< HEAD
  placeholder?: string | ReactNode
=======
  placeholder?: string | React.JSX.Element
>>>>>>> 5f0b52c0
  placeholderClassName?: string
  style?: React.CSSProperties
  value?: string
  editable?: boolean
  onChange?: (text: string) => void
  onBlur?: () => void
  onFocus?: () => void
  contextBlock?: ContextBlockType
  queryBlock?: QueryBlockType
  historyBlock?: HistoryBlockType
  variableBlock?: VariableBlockType
  externalToolBlock?: ExternalToolBlockType
  workflowVariableBlock?: WorkflowVariableBlockType
  currentBlock?: CurrentBlockType
  errorMessageBlock?: ErrorMessageBlockType
  lastRunBlock?: LastRunBlockType
  isSupportFileVar?: boolean
}

const PromptEditor: FC<PromptEditorProps> = ({
  instanceId,
  compact,
  wrapperClassName,
  className,
  placeholder,
  placeholderClassName,
  style,
  value,
  editable = true,
  onChange,
  onBlur,
  onFocus,
  contextBlock,
  queryBlock,
  historyBlock,
  variableBlock,
  externalToolBlock,
  workflowVariableBlock,
  currentBlock,
  errorMessageBlock,
  lastRunBlock,
  isSupportFileVar,
}) => {
  const { eventEmitter } = useEventEmitterContextContext()
  const initialConfig = {
    namespace: 'prompt-editor',
    nodes: [
      CodeNode,
      CustomTextNode,
      {
        replace: TextNode,
        with: (node: TextNode) => new CustomTextNode(node.__text),
      },
      ContextBlockNode,
      HistoryBlockNode,
      QueryBlockNode,
      WorkflowVariableBlockNode,
      VariableValueBlockNode,
      CurrentBlockNode,
      ErrorMessageBlockNode,
      LastRunBlockNode, // LastRunBlockNode is used for error message block replacement
    ],
    editorState: textToEditorState(value || ''),
    onError: (error: Error) => {
      throw error
    },
  }

  const handleEditorChange = (editorState: EditorState) => {
    const text = editorState.read(() => {
      return $getRoot().getChildren().map(p => p.getTextContent()).join('\n')
    })
    if (onChange)
      onChange(text)
  }

  useEffect(() => {
    eventEmitter?.emit({
      type: UPDATE_DATASETS_EVENT_EMITTER,
      payload: contextBlock?.datasets,
    } as any)
  }, [eventEmitter, contextBlock?.datasets])
  useEffect(() => {
    eventEmitter?.emit({
      type: UPDATE_HISTORY_EVENT_EMITTER,
      payload: historyBlock?.history,
    } as any)
  }, [eventEmitter, historyBlock?.history])

  return (
    <LexicalComposer initialConfig={{ ...initialConfig, editable }}>
      <div className={cn('relative', wrapperClassName)}>
        <RichTextPlugin
          contentEditable={
            <ContentEditable
              className={cn(
                'text-text-secondary outline-none',
                compact ? 'text-[13px] leading-5' : 'text-sm leading-6',
                className,
              )}
              style={style || {}}
            />
          }
          placeholder={
            <Placeholder
              value={placeholder}
              className={cn('truncate', placeholderClassName)}
              compact={compact}
            />
          }
          ErrorBoundary={LexicalErrorBoundary}
        />
        <ComponentPickerBlock
          triggerString='/'
          contextBlock={contextBlock}
          historyBlock={historyBlock}
          queryBlock={queryBlock}
          variableBlock={variableBlock}
          externalToolBlock={externalToolBlock}
          workflowVariableBlock={workflowVariableBlock}
          currentBlock={currentBlock}
          errorMessageBlock={errorMessageBlock}
          lastRunBlock={lastRunBlock}
          isSupportFileVar={isSupportFileVar}
        />
        <ComponentPickerBlock
          triggerString='{'
          contextBlock={contextBlock}
          historyBlock={historyBlock}
          queryBlock={queryBlock}
          variableBlock={variableBlock}
          externalToolBlock={externalToolBlock}
          workflowVariableBlock={workflowVariableBlock}
          currentBlock={currentBlock}
          errorMessageBlock={errorMessageBlock}
          lastRunBlock={lastRunBlock}
          isSupportFileVar={isSupportFileVar}
        />
        {
          contextBlock?.show && (
            <>
              <ContextBlock {...contextBlock} />
              <ContextBlockReplacementBlock {...contextBlock} />
            </>
          )
        }
        {
          queryBlock?.show && (
            <>
              <QueryBlock {...queryBlock} />
              <QueryBlockReplacementBlock />
            </>
          )
        }
        {
          historyBlock?.show && (
            <>
              <HistoryBlock {...historyBlock} />
              <HistoryBlockReplacementBlock {...historyBlock} />
            </>
          )
        }
        {
          (variableBlock?.show || externalToolBlock?.show) && (
            <>
              <VariableBlock />
              <VariableValueBlock />
            </>
          )
        }
        {
          workflowVariableBlock?.show && (
            <>
              <WorkflowVariableBlock {...workflowVariableBlock} />
              <WorkflowVariableBlockReplacementBlock {...workflowVariableBlock} />
            </>
          )
        }
        {
          currentBlock?.show && (
            <>
              <CurrentBlock {...currentBlock} />
              <CurrentBlockReplacementBlock {...currentBlock} />
            </>
          )
        }
        {
          errorMessageBlock?.show && (
            <>
              <ErrorMessageBlock {...errorMessageBlock} />
              <ErrorMessageBlockReplacementBlock {...errorMessageBlock} />
            </>
          )
        }
        {
          lastRunBlock?.show && (
            <>
              <LastRunBlock {...lastRunBlock} />
              <LastRunReplacementBlock {...lastRunBlock} />
            </>
          )
        }
        {
          isSupportFileVar && (
            <VariableValueBlock />
          )
        }
        <OnChangePlugin onChange={handleEditorChange} />
        <OnBlurBlock onBlur={onBlur} onFocus={onFocus} />
        <UpdateBlock instanceId={instanceId} />
        <HistoryPlugin />
        {/* <TreeView /> */}
      </div>
    </LexicalComposer>
  )
}

export default PromptEditor<|MERGE_RESOLUTION|>--- conflicted
+++ resolved
@@ -1,12 +1,7 @@
 'use client'
 
-<<<<<<< HEAD
-import type { FC, ReactNode } from 'react'
-import { useEffect } from 'react'
-=======
 import type { FC } from 'react'
 import React, { useEffect } from 'react'
->>>>>>> 5f0b52c0
 import type {
   EditorState,
 } from 'lexical'
@@ -90,11 +85,7 @@
   compact?: boolean
   wrapperClassName?: string
   className?: string
-<<<<<<< HEAD
-  placeholder?: string | ReactNode
-=======
-  placeholder?: string | React.JSX.Element
->>>>>>> 5f0b52c0
+  placeholder?: string | React.ReactNode
   placeholderClassName?: string
   style?: React.CSSProperties
   value?: string
