import type {
  ModelConfig,
  VisionSettings,
} from '@/types/app'
import type { IChatItem } from '@/app/components/base/chat/chat/type'
import type { NodeTracing } from '@/types/workflow'
import type { WorkflowRunningStatus } from '@/app/components/workflow/types'
import type { FileEntity } from '@/app/components/base/file-uploader/types'

export type { VisionFile } from '@/types/app'
export { TransferMethod } from '@/types/app'
export type {
  Inputs,
  PromptVariable,
} from '@/models/debug'

export interface UserInputForm {
  default: string
  label: string
  required: boolean
  variable: string
}

export interface UserInputFormTextInput {
  'text-input': UserInputForm & {
    max_length: number
  }
}

<<<<<<< HEAD
export type UserInputFormSelect = {
=======
export interface UserInputFormSelect {
>>>>>>> 0a6b4d01
  select: UserInputForm & {
    options: string[]
  }
}

<<<<<<< HEAD
export type UserInputFormParagraph = {
=======
export interface UserInputFormParagraph {
>>>>>>> 0a6b4d01
  paragraph: UserInputForm
}

export type VisionConfig = VisionSettings

export interface EnableType {
  enabled: boolean
}

export type ChatConfig = Omit<ModelConfig, 'model'> & {
  supportAnnotation?: boolean
  appId?: string
  supportFeedback?: boolean
  supportCitationHitInfo?: boolean
}

export interface WorkflowProcess {
  status: WorkflowRunningStatus
  tracing: NodeTracing[]
  expand?: boolean // for UI
  resultText?: string
  files?: FileEntity[]
}

export type ChatItem = IChatItem & {
  isError?: boolean
  workflowProcess?: WorkflowProcess
  conversationId?: string
  allFiles?: FileEntity[]
}

export type ChatItemInTree = {
  children?: ChatItemInTree[]
} & IChatItem

export type OnSend = (message: string, files?: FileEntity[], last_answer?: ChatItem | null) => void

export type OnRegenerate = (chatItem: ChatItem) => void

export interface Callback {
  onSuccess: () => void
}

export interface Feedback {
  rating: 'like' | 'dislike' | null
}<|MERGE_RESOLUTION|>--- conflicted
+++ resolved
@@ -27,21 +27,13 @@
   }
 }
 
-<<<<<<< HEAD
-export type UserInputFormSelect = {
-=======
 export interface UserInputFormSelect {
->>>>>>> 0a6b4d01
   select: UserInputForm & {
     options: string[]
   }
 }
 
-<<<<<<< HEAD
-export type UserInputFormParagraph = {
-=======
 export interface UserInputFormParagraph {
->>>>>>> 0a6b4d01
   paragraph: UserInputForm
 }
 
