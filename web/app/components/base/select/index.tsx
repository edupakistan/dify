'use client'
import type { FC } from 'react'
import React, { Fragment, useEffect, useState } from 'react'
import { Combobox, ComboboxButton, ComboboxInput, ComboboxOption, ComboboxOptions, Listbox, ListboxButton, ListboxOption, ListboxOptions, Transition } from '@headlessui/react'
import { ChevronDownIcon, ChevronUpIcon, XMarkIcon } from '@heroicons/react/20/solid'
import Badge from '../badge/index'
import { RiCheckLine } from '@remixicon/react'
import { useTranslation } from 'react-i18next'
import classNames from '@/utils/classnames'
import {
  PortalToFollowElem,
  PortalToFollowElemContent,
  PortalToFollowElemTrigger,
} from '@/app/components/base/portal-to-follow-elem'

const defaultItems = [
  { value: 1, name: 'option1' },
  { value: 2, name: 'option2' },
  { value: 3, name: 'option3' },
  { value: 4, name: 'option4' },
  { value: 5, name: 'option5' },
  { value: 6, name: 'option6' },
  { value: 7, name: 'option7' },
]

export type Item = {
  value: number | string
  name: string
} & Record<string, any>

export type ISelectProps = {
  className?: string
  wrapperClassName?: string
  renderTrigger?: (value: Item | null) => React.JSX.Element | null
  items?: Item[]
  defaultValue?: number | string
  disabled?: boolean
  onSelect: (value: Item) => void
  allowSearch?: boolean
  bgClassName?: string
  placeholder?: string
  overlayClassName?: string
  optionWrapClassName?: string
  optionClassName?: string
  hideChecked?: boolean
  notClearable?: boolean
  renderOption?: ({
    item,
    selected,
  }: {
    item: Item
    selected: boolean
  }) => React.ReactNode
}
const Select: FC<ISelectProps> = ({
  className,
  items = defaultItems,
  defaultValue = 1,
  disabled = false,
  onSelect,
  allowSearch = true,
  bgClassName = 'bg-components-input-bg-normal',
  overlayClassName,
  optionClassName,
  renderOption,
}) => {
  const [query, setQuery] = useState('')
  const [open, setOpen] = useState(false)

  const [selectedItem, setSelectedItem] = useState<Item | null>(null)
  useEffect(() => {
    let defaultSelect = null
    const existed = items.find((item: Item) => item.value === defaultValue)
    if (existed)
      defaultSelect = existed

    setSelectedItem(defaultSelect)
    // eslint-disable-next-line react-hooks/exhaustive-deps
  }, [defaultValue])

  const filteredItems: Item[]
    = query === ''
      ? items
      : items.filter((item) => {
        return item.name.toLowerCase().includes(query.toLowerCase())
      })

  return (
    <Combobox
      as="div"
      disabled={disabled}
      value={selectedItem}
      className={className}
      onChange={(value: Item) => {
        if (!disabled) {
          setSelectedItem(value)
          setOpen(false)
          onSelect(value)
        }
      }}>
      <div className={classNames('relative')}>
        <div className='group text-text-secondary'>
          {allowSearch
<<<<<<< HEAD
            ? <ComboboxInput
=======
            ? <Combobox.Input
>>>>>>> 363c46ac
              className={`w-full rounded-lg border-0 ${bgClassName} py-1.5 pl-3 pr-10 shadow-sm sm:text-sm sm:leading-6 focus-visible:outline-none focus-visible:bg-state-base-hover group-hover:bg-state-base-hover ${disabled ? 'cursor-not-allowed' : 'cursor-pointer'}`}
              onChange={(event) => {
                if (!disabled)
                  setQuery(event.target.value)
              }}
              displayValue={(item: Item) => item?.name}
            />
            : <ComboboxButton onClick={
              () => {
                if (!disabled)
                  setOpen(!open)
              }
            } className={classNames(`flex items-center h-9 w-full rounded-lg border-0 ${bgClassName} py-1.5 pl-3 pr-10 shadow-sm sm:text-sm sm:leading-6 focus-visible:outline-none focus-visible:bg-state-base-hover group-hover:bg-state-base-hover`, optionClassName)}>
              <div className='w-0 grow text-left truncate' title={selectedItem?.name}>{selectedItem?.name}</div>
<<<<<<< HEAD
            </ComboboxButton>}
          <ComboboxButton className="absolute inset-y-0 right-0 flex items-center rounded-r-md px-2 focus:outline-none" onClick={
=======
            </Combobox.Button>}
          <Combobox.Button className="absolute inset-y-0 right-0 flex items-center rounded-r-md px-2 focus:outline-none" onClick={
>>>>>>> 363c46ac
            () => {
              if (!disabled)
                setOpen(!open)
            }
          }>
            {open ? <ChevronUpIcon className="h-5 w-5" /> : <ChevronDownIcon className="h-5 w-5" />}
          </ComboboxButton>
        </div>

        {(filteredItems.length > 0 && open) && (
<<<<<<< HEAD
          <ComboboxOptions className={`absolute z-10 mt-1 px-1 max-h-60 w-full overflow-auto rounded-md bg-components-panel-bg-blur backdrop-blur-sm py-1 text-base shadow-lg border-components-panel-border border-[0.5px] focus:outline-none sm:text-sm ${overlayClassName}`}>
=======
          <Combobox.Options className={`absolute z-10 mt-1 px-1 max-h-60 w-full overflow-auto rounded-md bg-components-panel-bg-blur backdrop-blur-sm py-1 text-base shadow-lg border-components-panel-border border-[0.5px] focus:outline-none sm:text-sm ${overlayClassName}`}>
>>>>>>> 363c46ac
            {filteredItems.map((item: Item) => (
              <ComboboxOption
                key={item.value}
                value={item}
                className={({ active }: { active: boolean }) =>
                  classNames(
                    'relative cursor-default select-none py-2 pl-3 pr-9 rounded-lg hover:bg-state-base-hover text-text-secondary',
                    active ? 'bg-state-base-hover' : '',
                    optionClassName,
                  )
                }
              >
                {({ /* active, */ selected }) => (
                  <>
                    {renderOption
                      ? renderOption({ item, selected })
                      : (
                        <>
                          <span className={classNames('block', selected && 'font-normal')}>{item.name}</span>
                          {selected && (
                            <span
                              className={classNames(
                                'absolute inset-y-0 right-0 flex items-center pr-4 text-text-secondary',
                              )}
                            >
                              <RiCheckLine className="h-4 w-4" aria-hidden="true" />
                            </span>
                          )}
                        </>
                      )}
                  </>
                )}
              </ComboboxOption>
            ))}
          </ComboboxOptions>
        )}
      </div>
    </Combobox >
  )
}

const SimpleSelect: FC<ISelectProps> = ({
  className,
  wrapperClassName = '',
  renderTrigger,
  items = defaultItems,
  defaultValue = 1,
  disabled = false,
  onSelect,
  placeholder,
  optionWrapClassName,
  optionClassName,
  hideChecked,
  notClearable,
  renderOption,
}) => {
  const { t } = useTranslation()
  const localPlaceholder = placeholder || t('common.placeholder.select')

  const [selectedItem, setSelectedItem] = useState<Item | null>(null)
  useEffect(() => {
    let defaultSelect = null
    const existed = items.find((item: Item) => item.value === defaultValue)
    if (existed)
      defaultSelect = existed

    setSelectedItem(defaultSelect)
    // eslint-disable-next-line react-hooks/exhaustive-deps
  }, [defaultValue])

  return (
    <Listbox
      value={selectedItem}
      onChange={(value: Item) => {
        if (!disabled) {
          setSelectedItem(value)
          onSelect(value)
        }
      }}
    >
      <div className={classNames('group/simple-select relative h-9', wrapperClassName)}>
        {renderTrigger && <ListboxButton className='w-full'>{renderTrigger(selectedItem)}</ListboxButton>}
        {!renderTrigger && (
          <ListboxButton className={classNames(`flex items-center w-full h-full rounded-lg border-0 bg-components-input-bg-normal pl-3 pr-10 sm:text-sm sm:leading-6 focus-visible:outline-none focus-visible:bg-state-base-hover-alt group-hover/simple-select:bg-state-base-hover-alt ${disabled ? 'cursor-not-allowed' : 'cursor-pointer'}`, className)}>
            <span className={classNames('block truncate text-left system-sm-regular text-components-input-text-filled', !selectedItem?.name && 'text-components-input-text-placeholder')}>{selectedItem?.name ?? localPlaceholder}</span>
            <span className="absolute inset-y-0 right-0 flex items-center pr-2">
              {(selectedItem && !notClearable)
                ? (
                  <XMarkIcon
                    onClick={(e) => {
                      e.stopPropagation()
                      setSelectedItem(null)
                      onSelect({ name: '', value: '' })
                    }}
                    className="h-4 w-4 text-text-quaternary cursor-pointer"
                    aria-hidden="false"
                  />
                )
                : (
                  <ChevronDownIcon
                    className="h-4 w-4 text-text-quaternary group-hover/simple-select:text-text-secondary"
                    aria-hidden="true"
                  />
                )}
            </span>
          </ListboxButton>
        )}

        {!disabled && (
          <Transition
            as={Fragment}
            leave="transition ease-in duration-100"
            leaveFrom="opacity-100"
            leaveTo="opacity-0"
          >

<<<<<<< HEAD
            <ListboxOptions className={classNames('absolute z-10 mt-1 px-1 max-h-60 w-full overflow-auto rounded-md bg-components-panel-bg-blur backdrop-blur-sm py-1 text-base shadow-lg border-components-panel-border border-[0.5px] focus:outline-none sm:text-sm', optionWrapClassName)}>
=======
            <Listbox.Options className={classNames('absolute z-10 mt-1 px-1 max-h-60 w-full overflow-auto rounded-md bg-components-panel-bg-blur backdrop-blur-sm py-1 text-base shadow-lg border-components-panel-border border-[0.5px] focus:outline-none sm:text-sm', optionWrapClassName)}>
>>>>>>> 363c46ac
              {items.map((item: Item) => (
                <ListboxOption
                  key={item.value}
                  className={
                    classNames(
                      'relative cursor-pointer select-none py-2 pl-3 pr-9 rounded-lg hover:bg-state-base-hover text-text-secondary',
                      optionClassName,
                    )
                  }
                  value={item}
                  disabled={disabled}
                >
                  {({ /* active, */ selected }) => (
                    <>
                      {renderOption
                        ? renderOption({ item, selected })
                        : (<>
                          <span className={classNames('block', selected && 'font-normal')}>{item.name}</span>
                          {selected && !hideChecked && (
                            <span
                              className={classNames(
                                'absolute inset-y-0 right-0 flex items-center pr-4 text-text-accent',
                              )}
                            >
                              <RiCheckLine className="h-4 w-4" aria-hidden="true" />
                            </span>
                          )}
                        </>)}
                    </>
                  )}
                </ListboxOption>
              ))}
            </ListboxOptions>
          </Transition>
        )}
      </div>
    </Listbox>
  )
}

type PortalSelectProps = {
  value: string | number
  onSelect: (value: Item) => void
  items: Item[]
  placeholder?: string
  installedValue?: string | number
<<<<<<< HEAD
  renderTrigger?: (value?: Item) => React.JSX.Element | null
=======
  renderTrigger?: (value?: Item) => JSX.Element | null
>>>>>>> 363c46ac
  triggerClassName?: string
  triggerClassNameFn?: (open: boolean) => string
  popupClassName?: string
  popupInnerClassName?: string
  readonly?: boolean
  hideChecked?: boolean
}
const PortalSelect: FC<PortalSelectProps> = ({
  value,
  onSelect,
  items,
  placeholder,
  installedValue,
  renderTrigger,
  triggerClassName,
  triggerClassNameFn,
  popupClassName,
  popupInnerClassName,
  readonly,
  hideChecked,
}) => {
  const { t } = useTranslation()
  const [open, setOpen] = useState(false)
  const localPlaceholder = placeholder || t('common.placeholder.select')
  const selectedItem = value ? items.find(item => item.value === value) : undefined

  return (
    <PortalToFollowElem
      open={open}
      onOpenChange={setOpen}
      placement='bottom-start'
      offset={4}
    >
      <PortalToFollowElemTrigger onClick={() => !readonly && setOpen(v => !v)} className='w-full'>
        {renderTrigger
          ? renderTrigger(selectedItem)
          : (
            <div
              className={classNames(`
            group flex items-center justify-between px-2.5 h-9 rounded-lg border-0 bg-components-input-bg-normal hover:bg-state-base-hover-alt text-sm ${readonly ? 'cursor-not-allowed' : 'cursor-pointer'} 
          `, triggerClassName, triggerClassNameFn?.(open))}
              title={selectedItem?.name}
            >
              <span
                className={`
              grow truncate
              ${!selectedItem?.name && 'text-components-input-text-placeholder'}
            `}
              >
                {selectedItem?.name ?? localPlaceholder}
              </span>
              <div className='mx-0.5'>{installedValue && selectedItem && selectedItem.value !== installedValue && <Badge>{installedValue} {'->'} {selectedItem.value} </Badge>}</div>
              <ChevronDownIcon className='shrink-0 h-4 w-4 text-text-quaternary group-hover:text-text-secondary' />
            </div>
          )}

      </PortalToFollowElemTrigger>
      <PortalToFollowElemContent className={`z-20 ${popupClassName}`}>
        <div
          className={classNames('px-1 py-1 max-h-60 overflow-auto rounded-md text-base shadow-lg border-components-panel-border bg-components-panel-bg border-[0.5px] focus:outline-none sm:text-sm', popupInnerClassName)}
        >
          {items.map((item: Item) => (
            <div
              key={item.value}
              className={`
                flex items-center justify-between px-2.5 h-9 cursor-pointer rounded-lg hover:bg-state-base-hover text-text-secondary
                ${item.value === value && 'bg-state-base-hover'}
              `}
              title={item.name}
              onClick={() => {
                onSelect(item)
                setOpen(false)
              }}
            >
              <span
                className='w-0 grow truncate'
                title={item.name}
              >
                <span className='truncate'>{item.name}</span>
                {item.value === installedValue && (
                  <Badge uppercase={true} className='shrink-0 ml-1'>INSTALLED</Badge>
                )}
              </span>
              {!hideChecked && item.value === value && (
                <RiCheckLine className='shrink-0 h-4 w-4 text-text-accent' />
              )}
            </div>
          ))}
        </div>
      </PortalToFollowElemContent>
    </PortalToFollowElem>
  )
}
export { SimpleSelect, PortalSelect }
export default React.memo(Select)<|MERGE_RESOLUTION|>--- conflicted
+++ resolved
@@ -101,11 +101,7 @@
       <div className={classNames('relative')}>
         <div className='group text-text-secondary'>
           {allowSearch
-<<<<<<< HEAD
             ? <ComboboxInput
-=======
-            ? <Combobox.Input
->>>>>>> 363c46ac
               className={`w-full rounded-lg border-0 ${bgClassName} py-1.5 pl-3 pr-10 shadow-sm sm:text-sm sm:leading-6 focus-visible:outline-none focus-visible:bg-state-base-hover group-hover:bg-state-base-hover ${disabled ? 'cursor-not-allowed' : 'cursor-pointer'}`}
               onChange={(event) => {
                 if (!disabled)
@@ -120,13 +116,8 @@
               }
             } className={classNames(`flex items-center h-9 w-full rounded-lg border-0 ${bgClassName} py-1.5 pl-3 pr-10 shadow-sm sm:text-sm sm:leading-6 focus-visible:outline-none focus-visible:bg-state-base-hover group-hover:bg-state-base-hover`, optionClassName)}>
               <div className='w-0 grow text-left truncate' title={selectedItem?.name}>{selectedItem?.name}</div>
-<<<<<<< HEAD
             </ComboboxButton>}
           <ComboboxButton className="absolute inset-y-0 right-0 flex items-center rounded-r-md px-2 focus:outline-none" onClick={
-=======
-            </Combobox.Button>}
-          <Combobox.Button className="absolute inset-y-0 right-0 flex items-center rounded-r-md px-2 focus:outline-none" onClick={
->>>>>>> 363c46ac
             () => {
               if (!disabled)
                 setOpen(!open)
@@ -137,11 +128,7 @@
         </div>
 
         {(filteredItems.length > 0 && open) && (
-<<<<<<< HEAD
           <ComboboxOptions className={`absolute z-10 mt-1 px-1 max-h-60 w-full overflow-auto rounded-md bg-components-panel-bg-blur backdrop-blur-sm py-1 text-base shadow-lg border-components-panel-border border-[0.5px] focus:outline-none sm:text-sm ${overlayClassName}`}>
-=======
-          <Combobox.Options className={`absolute z-10 mt-1 px-1 max-h-60 w-full overflow-auto rounded-md bg-components-panel-bg-blur backdrop-blur-sm py-1 text-base shadow-lg border-components-panel-border border-[0.5px] focus:outline-none sm:text-sm ${overlayClassName}`}>
->>>>>>> 363c46ac
             {filteredItems.map((item: Item) => (
               <ComboboxOption
                 key={item.value}
@@ -258,11 +245,7 @@
             leaveTo="opacity-0"
           >
 
-<<<<<<< HEAD
             <ListboxOptions className={classNames('absolute z-10 mt-1 px-1 max-h-60 w-full overflow-auto rounded-md bg-components-panel-bg-blur backdrop-blur-sm py-1 text-base shadow-lg border-components-panel-border border-[0.5px] focus:outline-none sm:text-sm', optionWrapClassName)}>
-=======
-            <Listbox.Options className={classNames('absolute z-10 mt-1 px-1 max-h-60 w-full overflow-auto rounded-md bg-components-panel-bg-blur backdrop-blur-sm py-1 text-base shadow-lg border-components-panel-border border-[0.5px] focus:outline-none sm:text-sm', optionWrapClassName)}>
->>>>>>> 363c46ac
               {items.map((item: Item) => (
                 <ListboxOption
                   key={item.value}
@@ -296,10 +279,10 @@
                 </ListboxOption>
               ))}
             </ListboxOptions>
-          </Transition>
+          </Transition >
         )}
-      </div>
-    </Listbox>
+      </div >
+    </Listbox >
   )
 }
 
@@ -309,11 +292,7 @@
   items: Item[]
   placeholder?: string
   installedValue?: string | number
-<<<<<<< HEAD
   renderTrigger?: (value?: Item) => React.JSX.Element | null
-=======
-  renderTrigger?: (value?: Item) => JSX.Element | null
->>>>>>> 363c46ac
   triggerClassName?: string
   triggerClassNameFn?: (open: boolean) => string
   popupClassName?: string
