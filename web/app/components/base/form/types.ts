import type {
  ForwardedRef,
  ReactNode,
} from 'react'
import type {
  AnyFormApi,
  FieldValidators,
} from '@tanstack/react-form'

export type TypeWithI18N<T = string> = {
  en_US: T
  zh_Hans: T
  [key: string]: T
}

export type FormShowOnObject = {
  variable: string
  value: string | string[]
}

export enum FormTypeEnum {
  textInput = 'text-input',
  textNumber = 'number-input',
  secretInput = 'secret-input',
  select = 'select',
  radio = 'radio',
  checkbox = 'checkbox',
  files = 'files',
  file = 'file',
  modelSelector = 'model-selector',
  toolSelector = 'tool-selector',
  multiToolSelector = 'array[tools]',
  appSelector = 'app-selector',
  dynamicSelect = 'dynamic-select',
<<<<<<< HEAD
  textareaInput = 'textarea-input',
  promptInput = 'prompt-input',
  objectList = 'object-list',
  arrayList = 'array-list',
  jsonInput = 'json-input',
  collapse = 'collapse',
  editMode = 'edit-mode',
=======
  boolean = 'boolean',
>>>>>>> 067b0d07
}

export type FormOption = {
  label: TypeWithI18N | string
  value: string
  show_on?: FormShowOnObject[]
  icon?: string
}

export type AnyValidators = FieldValidators<any, any, any, any, any, any, any, any, any, any>

export type FormSchema = {
  type: FormTypeEnum | ((form: AnyFormApi) => FormTypeEnum)
  name: string
  label: string | ReactNode | TypeWithI18N
  required: boolean
  default?: any
  tooltip?: string | TypeWithI18N
  show_on?: FormShowOnObject[] | ((form: AnyFormApi) => FormShowOnObject[])
  url?: string
  scope?: string
  help?: string | TypeWithI18N
  placeholder?: string | TypeWithI18N
  options?: FormOption[]
  fieldClassName?: string
  labelClassName?: string
  inputContainerClassName?: string
  inputClassName?: string
  validators?: AnyValidators
  selfFormProps?: ((form: AnyFormApi) => Record<string, any>) | Record<string, any>
  onChange?: (form: AnyFormApi, v: any) => void
  showRadioUI?: boolean
  disabled?: boolean
}

export type FormValues = Record<string, any>

export type GetValuesOptions = {
  needTransformWhenSecretFieldIsPristine?: boolean
  needCheckValidatedValues?: boolean
}
export type FormRefObject = {
  getForm: () => AnyFormApi
  getFormValues: (obj: GetValuesOptions) => {
    values: Record<string, any>
    isCheckValidated: boolean
  }
}
export type FormRef = ForwardedRef<FormRefObject><|MERGE_RESOLUTION|>--- conflicted
+++ resolved
@@ -32,7 +32,6 @@
   multiToolSelector = 'array[tools]',
   appSelector = 'app-selector',
   dynamicSelect = 'dynamic-select',
-<<<<<<< HEAD
   textareaInput = 'textarea-input',
   promptInput = 'prompt-input',
   objectList = 'object-list',
@@ -40,9 +39,9 @@
   jsonInput = 'json-input',
   collapse = 'collapse',
   editMode = 'edit-mode',
-=======
   boolean = 'boolean',
->>>>>>> 067b0d07
+  booleanList = 'boolean-list',
+  switch = 'switch',
 }
 
 export type FormOption = {
