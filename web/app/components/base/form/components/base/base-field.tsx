--- conflicted
+++ resolved
@@ -62,18 +62,14 @@
     placeholder,
     options,
     labelClassName: formLabelClassName,
-<<<<<<< HEAD
     fieldClassName: formFieldClassName,
     inputContainerClassName: formInputContainerClassName,
     inputClassName: formInputClassName,
-    show_on = [],
     url,
     help,
     selfFormProps,
-    onChange,
+    onChange: formOnChange,
     tooltip,
-=======
->>>>>>> 95eac7f7
     disabled: formSchemaDisabled,
   } = formSchema
   const type = typeof typeOrFn === 'function' ? typeOrFn(field.form) : typeOrFn
@@ -131,43 +127,22 @@
     }) || []
   }, [options, renderI18nObject, optionValues])
   const value = useStore(field.form.store, s => s.values[field.name])
-<<<<<<< HEAD
-  const values = useStore(field.form.store, (s) => {
-    return (Array.isArray(show_on) ? show_on : show_on(field.form)).reduce((acc, condition) => {
-      acc[condition.variable] = s.values[condition.variable]
-      return acc
-    }, {} as Record<string, any>)
-  })
-  const show = useMemo(() => {
-    return (Array.isArray(show_on) ? show_on : show_on(field.form)).every((condition) => {
-      const conditionValue = values[condition.variable]
-      return Array.isArray(condition.value) ? condition.value.includes(conditionValue) : conditionValue === condition.value
-    })
-  }, [values, show_on, field.name])
-  const handleChange = useCallback((value: any) => {
-    if (disabled)
-      return
-    field.handleChange(value)
-    onChange?.(field.form, value)
-  }, [field, onChange, disabled])
-
-  const selfProps = typeof selfFormProps === 'function' ? selfFormProps(field.form) : selfFormProps
-
   const booleanRadioValue = useMemo(() => {
     if (value === null || value === undefined)
       return undefined
     return value ? 1 : 0
   }, [value])
-=======
->>>>>>> 95eac7f7
-
   const handleChange = useCallback((value: any) => {
+    if (disabled)
+      return
     field.handleChange(value)
+    formOnChange?.(field.form, value)
     onChange?.(field.name, value)
-  }, [field, onChange])
+  }, [field, onChange, disabled])
+
+  const selfProps = typeof selfFormProps === 'function' ? selfFormProps(field.form) : selfFormProps
 
   return (
-<<<<<<< HEAD
     <>
       {
         selfProps?.withTopDivider && (
@@ -442,7 +417,7 @@
               <Radio.Group
                 className={cn('flex w-full items-center space-x-1', inputClassName, formInputClassName)}
                 value={booleanRadioValue}
-                onChange={val => field.handleChange(val === 1)}
+                onChange={handleChange}
               >
                 <Radio value={1} className='m-0 h-7 flex-1 justify-center p-0'>True</Radio>
                 <Radio value={0} className='m-0 h-7 flex-1 justify-center p-0'>False</Radio>
@@ -474,140 +449,6 @@
             )
           }
         </div>
-=======
-    <div className={cn(fieldClassName)}>
-      <div className={cn(labelClassName, formLabelClassName)}>
-        {memorizedLabel}
-        {
-          required && !isValidElement(label) && (
-            <span className='ml-1 text-text-destructive-secondary'>*</span>
-          )
-        }
-      </div>
-      <div className={cn(inputContainerClassName)}>
-        {
-          formSchema.type === FormTypeEnum.textInput && (
-            <Input
-              id={field.name}
-              name={field.name}
-              className={cn(inputClassName)}
-              value={value || ''}
-              onChange={(e) => {
-                handleChange(e.target.value)
-              }}
-              onBlur={field.handleBlur}
-              disabled={disabled}
-              placeholder={memorizedPlaceholder}
-            />
-          )
-        }
-        {
-          formSchema.type === FormTypeEnum.secretInput && (
-            <Input
-              id={field.name}
-              name={field.name}
-              type='password'
-              className={cn(inputClassName)}
-              value={value || ''}
-              onChange={e => handleChange(e.target.value)}
-              onBlur={field.handleBlur}
-              disabled={disabled}
-              placeholder={memorizedPlaceholder}
-              autoComplete={'new-password'}
-            />
-          )
-        }
-        {
-          formSchema.type === FormTypeEnum.textNumber && (
-            <Input
-              id={field.name}
-              name={field.name}
-              type='number'
-              className={cn(inputClassName)}
-              value={value || ''}
-              onChange={e => handleChange(e.target.value)}
-              onBlur={field.handleBlur}
-              disabled={disabled}
-              placeholder={memorizedPlaceholder}
-            />
-          )
-        }
-        {
-          formSchema.type === FormTypeEnum.select && (
-            <PureSelect
-              value={value}
-              onChange={v => handleChange(v)}
-              disabled={disabled}
-              placeholder={memorizedPlaceholder}
-              options={memorizedOptions}
-              triggerPopupSameWidth
-              popupProps={{
-                className: 'max-h-[320px] overflow-y-auto',
-              }}
-            />
-          )
-        }
-        {
-          formSchema.type === FormTypeEnum.radio && (
-            <div className={cn(
-              memorizedOptions.length < 3 ? 'flex items-center space-x-2' : 'space-y-2',
-            )}>
-              {
-                memorizedOptions.map(option => (
-                  <div
-                    key={option.value}
-                    className={cn(
-                      'system-sm-regular hover:bg-components-option-card-option-hover-bg hover:border-components-option-card-option-hover-border flex h-8 flex-[1] grow cursor-pointer items-center justify-center rounded-lg border border-components-option-card-option-border bg-components-option-card-option-bg p-2 text-text-secondary',
-                      value === option.value && 'border-components-option-card-option-selected-border bg-components-option-card-option-selected-bg text-text-primary shadow-xs',
-                      disabled && 'cursor-not-allowed opacity-50',
-                      inputClassName,
-                    )}
-                    onClick={() => !disabled && handleChange(option.value)}
-                  >
-                    {
-                      formSchema.showRadioUI && (
-                        <RadioE
-                          className='mr-2'
-                          isChecked={value === option.value}
-                        />
-                      )
-                    }
-                    {option.label}
-                  </div>
-                ))
-              }
-            </div>
-          )
-        }
-        {
-          formSchema.type === FormTypeEnum.boolean && (
-            <Radio.Group
-              className='flex w-fit items-center'
-              value={value}
-              onChange={v => field.handleChange(v)}
-            >
-              <Radio value={true} className='!mr-1'>True</Radio>
-              <Radio value={false}>False</Radio>
-            </Radio.Group>
-          )
-        }
-        {
-          formSchema.url && (
-            <a
-              className='system-xs-regular mt-4 flex items-center text-text-accent'
-              href={formSchema?.url}
-              target='_blank'
-            >
-              <span className='break-all'>
-                {renderI18nObject(formSchema?.help as any)}
-              </span>
-              {
-                <RiExternalLinkLine className='ml-1 h-3 w-3' />
-              }
-            </a>
-          )
-        }
->>>>>>> 95eac7f7
       </div>
       {
         selfProps?.withBottomDivider && (
