--- conflicted
+++ resolved
@@ -71,17 +71,11 @@
       key={name}
       href={href}
       className={classNames(
-<<<<<<< HEAD
         isActive
           ? 'system-sm-semibold border-b-[0.25px] border-l-[0.75px] border-r-[0.25px] border-t-[0.75px] border-effects-highlight-lightmode-off bg-components-menu-item-bg-active text-text-accent-light-mode-only'
           : 'system-sm-medium text-components-menu-item-text hover:bg-components-menu-item-bg-hover hover:text-components-menu-item-text-hover',
         'flex h-8 items-center rounded-lg',
         mode === 'expand' ? 'pl-3 pr-1' : 'px-1.5',
-=======
-        isActive ? 'bg-state-accent-active font-semibold text-text-accent' : 'text-components-menu-item-text hover:bg-state-base-hover hover:text-components-menu-item-text-hover',
-        'group flex h-9 items-center rounded-md py-2 text-sm font-normal',
-        mode === 'expand' ? 'px-3' : 'px-2.5',
->>>>>>> d8584dc0
       )}
       title={mode === 'collapse' ? name : ''}
     >
