--- conflicted
+++ resolved
@@ -498,17 +498,10 @@
 
 def test_layer_chaining():
     """Test chaining multiple layers."""
-<<<<<<< HEAD
-    from core.workflow.graph_engine.layers import DebugLoggingLayer, Layer
-
-    # Create a custom test layer
-    class TestLayer(Layer):
-=======
     from core.workflow.graph_engine.layers import DebugLoggingLayer, GraphEngineLayer
 
     # Create a custom test layer
     class TestLayer(GraphEngineLayer):
->>>>>>> 9c294318
         def __init__(self):
             super().__init__()
             self.events_received = []
@@ -567,17 +560,10 @@
 
 def test_layer_error_handling():
     """Test that layer errors don't crash the engine."""
-<<<<<<< HEAD
-    from core.workflow.graph_engine.layers import Layer
-
-    # Create a layer that throws errors
-    class FaultyLayer(Layer):
-=======
     from core.workflow.graph_engine.layers import GraphEngineLayer
 
     # Create a layer that throws errors
     class FaultyLayer(GraphEngineLayer):
->>>>>>> 9c294318
         def on_graph_start(self):
             raise RuntimeError("Intentional error in on_graph_start")
 
