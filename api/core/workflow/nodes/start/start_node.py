--- conflicted
+++ resolved
@@ -2,11 +2,7 @@
 from typing import Any, Optional
 
 from core.workflow.constants import SYSTEM_VARIABLE_NODE_ID
-<<<<<<< HEAD
-from core.workflow.enums import ErrorStrategy, NodeType, WorkflowNodeExecutionStatus
-=======
 from core.workflow.enums import ErrorStrategy, NodeExecutionType, NodeType, WorkflowNodeExecutionStatus
->>>>>>> bfbb3675
 from core.workflow.node_events import NodeRunResult
 from core.workflow.nodes.base.entities import BaseNodeData, RetryConfig
 from core.workflow.nodes.base.node import Node
@@ -15,10 +11,7 @@
 
 class StartNode(Node):
     node_type = NodeType.START
-<<<<<<< HEAD
-=======
     execution_type = NodeExecutionType.ROOT
->>>>>>> bfbb3675
 
     _node_data: StartNodeData
 
