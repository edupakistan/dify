import logging
from collections.abc import Generator
from typing import Any, cast

from configs import dify_config
from core.model_runtime.utils.encoders import jsonable_encoder
from core.workflow.entities.node_entities import NodeRunMetadataKey, NodeRunResult, NodeType
from core.workflow.graph_engine.entities.event import (
    BaseGraphEvent,
    BaseNodeEvent,
    BaseParallelBranchEvent,
    GraphRunFailedEvent,
    InNodeEvent,
    IterationRunFailedEvent,
    IterationRunNextEvent,
    IterationRunStartedEvent,
    IterationRunSucceededEvent,
    NodeRunSucceededEvent,
)
from core.workflow.graph_engine.entities.graph import Graph
from core.workflow.graph_engine.entities.run_condition import RunCondition
from core.workflow.nodes.base_node import BaseNode
from core.workflow.nodes.event import RunCompletedEvent, RunEvent
from core.workflow.nodes.iteration.entities import IterationNodeData
from core.workflow.utils.condition.entities import Condition
from models.workflow import WorkflowNodeExecutionStatus

logger = logging.getLogger(__name__)


class IterationNode(BaseNode):
    """
    Iteration Node.
    """
    _node_data_cls = IterationNodeData
    _node_type = NodeType.ITERATION

    def _run(self) -> Generator[RunEvent | InNodeEvent, None, None]:
        """
        Run the node.
        """
        self.node_data = cast(IterationNodeData, self.node_data)
        iterator_list_value = self.graph_runtime_state.variable_pool.get_any(self.node_data.iterator_selector)

        if not isinstance(iterator_list_value, list):
            raise ValueError(f"Invalid iterator value: {iterator_list_value}, please provide a list.")

        inputs = {
            "iterator_selector": iterator_list_value
        }

        root_node_id = self.node_data.start_node_id
        graph_config = self.graph_config

        # init graph
        iteration_graph = Graph.init(
            graph_config=graph_config,
            root_node_id=root_node_id
        )

        if not iteration_graph:
            raise ValueError('iteration graph not found')

        leaf_node_ids = iteration_graph.get_leaf_node_ids()
        iteration_leaf_node_ids = []
        for leaf_node_id in leaf_node_ids:
            node_config = iteration_graph.node_id_config_mapping.get(leaf_node_id)
            if not node_config:
                continue

            leaf_node_iteration_id = node_config.get("data", {}).get("iteration_id")
            if not leaf_node_iteration_id:
                continue

            if leaf_node_iteration_id != self.node_id:
                continue

            iteration_leaf_node_ids.append(leaf_node_id)

            # add condition of end nodes to root node
            iteration_graph.add_extra_edge(
                source_node_id=leaf_node_id,
                target_node_id=root_node_id,
                run_condition=RunCondition(
                    type="condition",
                    conditions=[
                        Condition(
                            variable_selector=[self.node_id, "index"],
                            comparison_operator="<",
                            value=str(len(iterator_list_value))
                        )
                    ]
                )
            )

        variable_pool = self.graph_runtime_state.variable_pool

        # append iteration variable (item, index) to variable pool
        variable_pool.add(
            [self.node_id, 'index'],
            0
        )
        variable_pool.add(
            [self.node_id, 'item'],
            iterator_list_value[0]
        )

        # init graph engine
        from core.workflow.graph_engine.graph_engine import GraphEngine
        graph_engine = GraphEngine(
            tenant_id=self.tenant_id,
            app_id=self.app_id,
            workflow_type=self.workflow_type,
            workflow_id=self.workflow_id,
            user_id=self.user_id,
            user_from=self.user_from,
            invoke_from=self.invoke_from,
            call_depth=self.workflow_call_depth,
            graph=iteration_graph,
            graph_config=graph_config,
            variable_pool=variable_pool,
            max_execution_steps=dify_config.WORKFLOW_MAX_EXECUTION_STEPS,
            max_execution_time=dify_config.WORKFLOW_MAX_EXECUTION_TIME
        )

        yield IterationRunStartedEvent(
            iteration_node_id=self.node_id,
            iteration_node_type=self.node_type,
            iteration_node_data=self.node_data,
            inputs=inputs,
            metadata={
                "iterator_length": 1
            },
            predecessor_node_id=self.previous_node_id
        )

        yield IterationRunNextEvent(
            iteration_node_id=self.node_id,
            iteration_node_type=self.node_type,
            iteration_node_data=self.node_data,
            index=0,
            pre_iteration_output=None
        )

<<<<<<< HEAD
        outputs: list[Any] = []
        try:
            # run workflow
            rst = graph_engine.run()
            for event in rst:
                if isinstance(event, (BaseNodeEvent | BaseParallelBranchEvent)) and not event.in_iteration_id:
                    event.in_iteration_id = self.node_id

                if isinstance(event, NodeRunSucceededEvent):
                    metadata = event.route_node_state.node_run_result.metadata
                    if not metadata:
                        metadata = {}

                    if NodeRunMetadataKey.ITERATION_ID not in metadata:
                        metadata[NodeRunMetadataKey.ITERATION_ID] = self.node_id
                        metadata[NodeRunMetadataKey.ITERATION_INDEX] = variable_pool.get_any([self.node_id, 'index'])
                        event.route_node_state.node_run_result.metadata = metadata

                    yield event

                    # handle iteration run result
                    if event.route_node_state.node_id in iteration_leaf_node_ids:
                        # append to iteration output variable list
                        current_iteration_output = variable_pool.get_any(self.node_data.output_selector)
                        outputs.append(current_iteration_output)

                        # remove all nodes outputs from variable pool
                        for node_id in iteration_graph.node_ids:
                            variable_pool.remove_node(node_id)

                        # move to next iteration
                        next_index = variable_pool.get_any([self.node_id, 'index']) + 1
                        variable_pool.add(
                            [self.node_id, 'index'],
                            next_index
                        )

                        if next_index < len(iterator_list_value):
                            variable_pool.add(
                                [self.node_id, 'item'],
                                iterator_list_value[next_index]
                            )

                        yield IterationRunNextEvent(
                            iteration_node_id=self.node_id,
                            iteration_node_type=self.node_type,
                            iteration_node_data=self.node_data,
                            index=next_index,
                            pre_iteration_output=jsonable_encoder(
                                current_iteration_output) if current_iteration_output else None
                        )
                elif isinstance(event, BaseGraphEvent):
                    if isinstance(event, GraphRunFailedEvent):
                        # iteration run failed
                        yield IterationRunFailedEvent(
                            iteration_node_id=self.node_id,
                            iteration_node_type=self.node_type,
                            iteration_node_data=self.node_data,
                            inputs=inputs,
                            outputs={
                                "output": jsonable_encoder(outputs)
                            },
                            steps=len(iterator_list_value),
                            metadata={
                                "total_tokens": graph_engine.graph_runtime_state.total_tokens
                            },
                            error=event.error,
                        )

                        yield RunCompletedEvent(
                            run_result=NodeRunResult(
                                status=WorkflowNodeExecutionStatus.FAILED,
                                error=event.error,
                            )
                        )
                        break
                else:
                    yield event

            yield IterationRunSucceededEvent(
                iteration_node_id=self.node_id,
                iteration_node_type=self.node_type,
                iteration_node_data=self.node_data,
                inputs=inputs,
                outputs={
                    "output": jsonable_encoder(outputs)
                },
                steps=len(iterator_list_value),
                metadata={
                    "total_tokens": graph_engine.graph_runtime_state.total_tokens
                }
            )

            yield RunCompletedEvent(
                run_result=NodeRunResult(
                    status=WorkflowNodeExecutionStatus.SUCCEEDED,
                    outputs={
                        'output': jsonable_encoder(outputs)
                    }
                )
            )
        except Exception as e:
            # iteration run failed
            logger.exception("Iteration run failed")
            yield IterationRunFailedEvent(
                iteration_node_id=self.node_id,
                iteration_node_type=self.node_type,
                iteration_node_data=self.node_data,
                inputs=inputs,
                outputs={
                    "output": jsonable_encoder(outputs)
                },
                steps=len(iterator_list_value),
                metadata={
                    "total_tokens": graph_engine.graph_runtime_state.total_tokens
                },
                error=str(e),
            )

            yield RunCompletedEvent(
                run_result=NodeRunResult(
                    status=WorkflowNodeExecutionStatus.FAILED,
                    error=str(e),
                )
            )
        finally:
            # remove iteration variable (item, index) from variable pool after iteration run completed
            variable_pool.remove([self.node_id, 'index'])
            variable_pool.remove([self.node_id, 'item'])
=======
        return state.index >= len(iterator)
    
    def _resolve_current_output(self, variable_pool: VariablePool, state: IterationState):
        """
        Resolve current output.
        :param variable_pool: variable pool
        """
        output_selector = cast(IterationNodeData, self.node_data).output_selector
        output = variable_pool.get_any(output_selector)
        # clear the output for this iteration
        variable_pool.remove([self.node_id] + output_selector[1:])
        state.current_output = output
        if output is not None:
            # NOTE: This is a temporary patch to process double nested list (for example, DALL-E output in iteration).
            if isinstance(output, list):
                state.outputs.extend(output)
            else:
                state.outputs.append(output)
>>>>>>> 545d3c5a

    @classmethod
    def _extract_variable_selector_to_variable_mapping(cls, node_data: IterationNodeData) -> dict[str, list[str]]:
        """
        Extract variable selector to variable mapping
        :param node_data: node data
        :return:
        """
        return {
            'input_selector': node_data.iterator_selector,
        }<|MERGE_RESOLUTION|>--- conflicted
+++ resolved
@@ -142,7 +142,6 @@
             pre_iteration_output=None
         )
 
-<<<<<<< HEAD
         outputs: list[Any] = []
         try:
             # run workflow
@@ -261,6 +260,7 @@
                 },
                 error=str(e),
             )
+        
 
             yield RunCompletedEvent(
                 run_result=NodeRunResult(
@@ -272,7 +272,43 @@
             # remove iteration variable (item, index) from variable pool after iteration run completed
             variable_pool.remove([self.node_id, 'index'])
             variable_pool.remove([self.node_id, 'item'])
-=======
+    
+    def _set_current_iteration_variable(self, variable_pool: VariablePool, state: IterationState):
+        """
+        Set current iteration variable.
+        :variable_pool: variable pool
+        """
+        node_data = cast(IterationNodeData, self.node_data)
+
+        variable_pool.add((self.node_id, 'index'), state.index)
+        # get the iterator value
+        iterator = variable_pool.get_any(node_data.iterator_selector)
+
+        if iterator is None or not isinstance(iterator, list):
+            return
+        
+        if state.index < len(iterator):
+            variable_pool.add((self.node_id, 'item'), iterator[state.index])
+
+    def _next_iteration(self, variable_pool: VariablePool, state: IterationState):
+        """
+        Move to next iteration.
+        :param variable_pool: variable pool
+        """
+        state.index += 1
+        self._set_current_iteration_variable(variable_pool, state)
+
+    def _reached_iteration_limit(self, variable_pool: VariablePool, state: IterationState):
+        """
+        Check if iteration limit is reached.
+        :return: True if iteration limit is reached, False otherwise
+        """
+        node_data = cast(IterationNodeData, self.node_data)
+        iterator =  variable_pool.get_any(node_data.iterator_selector)
+
+        if iterator is None or not isinstance(iterator, list):
+            return True
+
         return state.index >= len(iterator)
     
     def _resolve_current_output(self, variable_pool: VariablePool, state: IterationState):
@@ -291,7 +327,6 @@
                 state.outputs.extend(output)
             else:
                 state.outputs.append(output)
->>>>>>> 545d3c5a
 
     @classmethod
     def _extract_variable_selector_to_variable_mapping(cls, node_data: IterationNodeData) -> dict[str, list[str]]:
