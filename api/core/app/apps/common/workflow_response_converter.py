--- conflicted
+++ resolved
@@ -65,11 +65,7 @@
         user: Union[Account, EndUser],
     ) -> None:
         self._application_generate_entity = application_generate_entity
-<<<<<<< HEAD
         self._truncator = VariableTruncator.default()
-=======
-        self._user = user
->>>>>>> af351b17
 
     def workflow_start_to_stream_response(
         self,
