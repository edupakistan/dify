--- conflicted
+++ resolved
@@ -120,9 +120,8 @@
             conversation=conversation,
             stream=stream
         )
-<<<<<<< HEAD
-
-    def _generate(self, app_model: App,
+
+    def _generate(self, *,
                   workflow: Workflow,
                   user: Union[Account, EndUser],
                   invoke_from: InvokeFrom,
@@ -130,83 +129,6 @@
                   conversation: Optional[Conversation] = None,
                   stream: bool = True) \
             -> dict[str, Any] | Generator[str, Any, None]:
-=======
-    
-    def single_iteration_generate(self, app_model: App,
-                                  workflow: Workflow,
-                                  node_id: str,
-                                  user: Account,
-                                  args: dict,
-                                  stream: bool = True) \
-            -> Union[dict, Generator[dict, None, None]]:
-        """
-        Generate App response.
-
-        :param app_model: App
-        :param workflow: Workflow
-        :param user: account or end user
-        :param args: request args
-        :param invoke_from: invoke from source
-        :param stream: is stream
-        """
-        if not node_id:
-            raise ValueError('node_id is required')
-        
-        if args.get('inputs') is None:
-            raise ValueError('inputs is required')
-        
-        extras = {
-            "auto_generate_conversation_name": False
-        }
-
-        # get conversation
-        conversation = None
-        if args.get('conversation_id'):
-            conversation = self._get_conversation_by_user(app_model, args.get('conversation_id'), user)
-
-        # convert to app config
-        app_config = AdvancedChatAppConfigManager.get_app_config(
-            app_model=app_model,
-            workflow=workflow
-        )
-
-        # init application generate entity
-        application_generate_entity = AdvancedChatAppGenerateEntity(
-            task_id=str(uuid.uuid4()),
-            app_config=app_config,
-            conversation_id=conversation.id if conversation else None,
-            inputs={},
-            query='',
-            files=[],
-            user_id=user.id,
-            stream=stream,
-            invoke_from=InvokeFrom.DEBUGGER,
-            extras=extras,
-            single_iteration_run=AdvancedChatAppGenerateEntity.SingleIterationRunEntity(
-                node_id=node_id,
-                inputs=args['inputs']
-            )
-        )
-        contexts.tenant_id.set(application_generate_entity.app_config.tenant_id)
-
-        return self._generate(
-            workflow=workflow,
-            user=user,
-            invoke_from=InvokeFrom.DEBUGGER,
-            application_generate_entity=application_generate_entity,
-            conversation=conversation,
-            stream=stream
-        )
-
-    def _generate(self, *,
-                 workflow: Workflow,
-                 user: Union[Account, EndUser],
-                 invoke_from: InvokeFrom,
-                 application_generate_entity: AdvancedChatAppGenerateEntity,
-                 conversation: Conversation | None = None,
-                 stream: bool = True) \
-            -> Union[dict, Generator[dict, None, None]]:
->>>>>>> 0f59d769
         is_first_conversation = False
         if not conversation:
             is_first_conversation = True
