import logging
import threading
import uuid
<<<<<<< HEAD
from collections.abc import Generator
from typing import Any, Literal, Mapping, Union, overload
=======
from collections.abc import Generator, Mapping
from typing import Any, Literal, Union, overload
>>>>>>> 4b402c40

from flask import Flask, current_app
from pydantic import ValidationError

from configs import dify_config
from core.app.app_config.easy_ui_based_app.model_config.converter import ModelConfigConverter
from core.app.app_config.features.file_upload.manager import FileUploadConfigManager
from core.app.apps.base_app_queue_manager import AppQueueManager, GenerateTaskStoppedError, PublishFrom
from core.app.apps.completion.app_config_manager import CompletionAppConfigManager
from core.app.apps.completion.app_runner import CompletionAppRunner
from core.app.apps.completion.generate_response_converter import CompletionAppGenerateResponseConverter
from core.app.apps.message_based_app_generator import MessageBasedAppGenerator
from core.app.apps.message_based_app_queue_manager import MessageBasedAppQueueManager
from core.app.entities.app_invoke_entities import CompletionAppGenerateEntity, InvokeFrom
from core.model_runtime.errors.invoke import InvokeAuthorizationError, InvokeError
from core.ops.ops_trace_manager import TraceQueueManager
from extensions.ext_database import db
from factories import file_factory
from models import Account, App, EndUser, Message
from services.errors.app import MoreLikeThisDisabledError
from services.errors.message import MessageNotExistsError

logger = logging.getLogger(__name__)


class CompletionAppGenerator(MessageBasedAppGenerator):
    @overload
    def generate(
        self,
        app_model: App,
        user: Union[Account, EndUser],
<<<<<<< HEAD
        args: Mapping,
        invoke_from: InvokeFrom,
        streaming: Literal[True] = True,
=======
        args: Mapping[str, Any],
        invoke_from: InvokeFrom,
        streaming: Literal[True],
>>>>>>> 4b402c40
    ) -> Generator[str, None, None]: ...

    @overload
    def generate(
        self,
        app_model: App,
        user: Union[Account, EndUser],
<<<<<<< HEAD
        args: Mapping,
        invoke_from: InvokeFrom,
        streaming: Literal[False] = False,
    ) -> Mapping: ...

    @overload
    def generate(
        self,
        app_model: App,
        user: Union[Account, EndUser],
        args: Mapping,
        invoke_from: InvokeFrom,
        streaming: bool = False,
    ) -> Mapping | Generator[str, None, None]: ...
=======
        args: Mapping[str, Any],
        invoke_from: InvokeFrom,
        streaming: Literal[False],
    ) -> Mapping[str, Any]: ...
>>>>>>> 4b402c40

    @overload
    def generate(
<<<<<<< HEAD
        self, app_model: App, user: Union[Account, EndUser], args: Any, invoke_from: InvokeFrom, streaming: bool = True
    ) -> Union[Mapping, Generator[str, None, None]]:
=======
        self,
        app_model: App,
        user: Union[Account, EndUser],
        args: Mapping[str, Any],
        invoke_from: InvokeFrom,
        streaming: bool,
    ) -> Mapping[str, Any] | Generator[str, None, None]: ...

    def generate(
        self,
        app_model: App,
        user: Union[Account, EndUser],
        args: Mapping[str, Any],
        invoke_from: InvokeFrom,
        streaming: bool = True,
    ):
>>>>>>> 4b402c40
        """
        Generate App response.

        :param app_model: App
        :param user: account or end user
        :param args: request args
        :param invoke_from: invoke from source
        :param stream: is stream
        """
        query = args["query"]
        if not isinstance(query, str):
            raise ValueError("query must be a string")

        query = query.replace("\x00", "")
        inputs = args["inputs"]

        extras = {}

        # get conversation
        conversation = None

        # get app model config
        app_model_config = self._get_app_model_config(app_model=app_model, conversation=conversation)

        # validate override model config
        override_model_config_dict = None
        if args.get("model_config"):
            if invoke_from != InvokeFrom.DEBUGGER:
                raise ValueError("Only in App debug mode can override model config")

            # validate config
            override_model_config_dict = CompletionAppConfigManager.config_validate(
                tenant_id=app_model.tenant_id, config=args.get("model_config")
            )

        # parse files
        files = args["files"] if args.get("files") else []
        file_extra_config = FileUploadConfigManager.convert(override_model_config_dict or app_model_config.to_dict())
        if file_extra_config:
            file_objs = file_factory.build_from_mappings(
                mappings=files,
                tenant_id=app_model.tenant_id,
                config=file_extra_config,
            )
        else:
            file_objs = []

        # convert to app config
        app_config = CompletionAppConfigManager.get_app_config(
            app_model=app_model, app_model_config=app_model_config, override_config_dict=override_model_config_dict
        )

        # get tracing instance
        trace_manager = TraceQueueManager(app_model.id)

        # init application generate entity
        application_generate_entity = CompletionAppGenerateEntity(
            task_id=str(uuid.uuid4()),
            app_config=app_config,
            model_conf=ModelConfigConverter.convert(app_config),
            file_upload_config=file_extra_config,
            inputs=self._prepare_user_inputs(
                user_inputs=inputs, variables=app_config.variables, tenant_id=app_model.tenant_id
            ),
            query=query,
            files=file_objs,
            user_id=user.id,
            stream=streaming,
            invoke_from=invoke_from,
            extras=extras,
            trace_manager=trace_manager,
        )

        # init generate records
        (conversation, message) = self._init_generate_records(application_generate_entity)

        # init queue manager
        queue_manager = MessageBasedAppQueueManager(
            task_id=application_generate_entity.task_id,
            user_id=application_generate_entity.user_id,
            invoke_from=application_generate_entity.invoke_from,
            conversation_id=conversation.id,
            app_mode=conversation.mode,
            message_id=message.id,
        )

        # new thread
        worker_thread = threading.Thread(
            target=self._generate_worker,
            kwargs={
                "flask_app": current_app._get_current_object(),
                "application_generate_entity": application_generate_entity,
                "queue_manager": queue_manager,
                "message_id": message.id,
            },
        )

        worker_thread.start()

        # return response or stream generator
        response = self._handle_response(
            application_generate_entity=application_generate_entity,
            queue_manager=queue_manager,
            conversation=conversation,
            message=message,
            user=user,
            stream=streaming,
        )

        return CompletionAppGenerateResponseConverter.convert(response=response, invoke_from=invoke_from)

    def _generate_worker(
        self,
        flask_app: Flask,
        application_generate_entity: CompletionAppGenerateEntity,
        queue_manager: AppQueueManager,
        message_id: str,
    ) -> None:
        """
        Generate worker in a new thread.
        :param flask_app: Flask app
        :param application_generate_entity: application generate entity
        :param queue_manager: queue manager
        :param message_id: message ID
        :return:
        """
        with flask_app.app_context():
            try:
                # get message
                message = self._get_message(message_id)

                # chatbot app
                runner = CompletionAppRunner()
                runner.run(
                    application_generate_entity=application_generate_entity,
                    queue_manager=queue_manager,
                    message=message,
                )
            except GenerateTaskStoppedError:
                pass
            except InvokeAuthorizationError:
                queue_manager.publish_error(
                    InvokeAuthorizationError("Incorrect API key provided"), PublishFrom.APPLICATION_MANAGER
                )
            except ValidationError as e:
                logger.exception("Validation Error when generating")
                queue_manager.publish_error(e, PublishFrom.APPLICATION_MANAGER)
            except (ValueError, InvokeError) as e:
                if dify_config.DEBUG:
                    logger.exception("Error when generating")
                queue_manager.publish_error(e, PublishFrom.APPLICATION_MANAGER)
            except Exception as e:
                logger.exception("Unknown Error when generating")
                queue_manager.publish_error(e, PublishFrom.APPLICATION_MANAGER)
            finally:
                db.session.close()

    def generate_more_like_this(
        self,
        app_model: App,
        message_id: str,
        user: Union[Account, EndUser],
        invoke_from: InvokeFrom,
        stream: bool = True,
    ) -> Union[Mapping, Generator[str, None, None]]:
        """
        Generate App response.

        :param app_model: App
        :param message_id: message ID
        :param user: account or end user
        :param invoke_from: invoke from source
        :param stream: is stream
        """
        message = (
            db.session.query(Message)
            .filter(
                Message.id == message_id,
                Message.app_id == app_model.id,
                Message.from_source == ("api" if isinstance(user, EndUser) else "console"),
                Message.from_end_user_id == (user.id if isinstance(user, EndUser) else None),
                Message.from_account_id == (user.id if isinstance(user, Account) else None),
            )
            .first()
        )

        if not message:
            raise MessageNotExistsError()

        current_app_model_config = app_model.app_model_config
        more_like_this = current_app_model_config.more_like_this_dict

        if not current_app_model_config.more_like_this or more_like_this.get("enabled", False) is False:
            raise MoreLikeThisDisabledError()

        app_model_config = message.app_model_config
        override_model_config_dict = app_model_config.to_dict()
        model_dict = override_model_config_dict["model"]
        completion_params = model_dict.get("completion_params")
        completion_params["temperature"] = 0.9
        model_dict["completion_params"] = completion_params
        override_model_config_dict["model"] = model_dict

        # parse files
        file_extra_config = FileUploadConfigManager.convert(override_model_config_dict)
        if file_extra_config:
            file_objs = file_factory.build_from_mappings(
                mappings=message.message_files,
                tenant_id=app_model.tenant_id,
                config=file_extra_config,
            )
        else:
            file_objs = []

        # convert to app config
        app_config = CompletionAppConfigManager.get_app_config(
            app_model=app_model, app_model_config=app_model_config, override_config_dict=override_model_config_dict
        )

        # init application generate entity
        application_generate_entity = CompletionAppGenerateEntity(
            task_id=str(uuid.uuid4()),
            app_config=app_config,
            model_conf=ModelConfigConverter.convert(app_config),
            inputs=message.inputs,
            query=message.query,
            files=file_objs,
            user_id=user.id,
            stream=stream,
            invoke_from=invoke_from,
            extras={},
        )

        # init generate records
        (conversation, message) = self._init_generate_records(application_generate_entity)

        # init queue manager
        queue_manager = MessageBasedAppQueueManager(
            task_id=application_generate_entity.task_id,
            user_id=application_generate_entity.user_id,
            invoke_from=application_generate_entity.invoke_from,
            conversation_id=conversation.id,
            app_mode=conversation.mode,
            message_id=message.id,
        )

        # new thread
        worker_thread = threading.Thread(
            target=self._generate_worker,
            kwargs={
                "flask_app": current_app._get_current_object(),
                "application_generate_entity": application_generate_entity,
                "queue_manager": queue_manager,
                "message_id": message.id,
            },
        )

        worker_thread.start()

        # return response or stream generator
        response = self._handle_response(
            application_generate_entity=application_generate_entity,
            queue_manager=queue_manager,
            conversation=conversation,
            message=message,
            user=user,
            stream=stream,
        )

        return CompletionAppGenerateResponseConverter.convert(response=response, invoke_from=invoke_from)<|MERGE_RESOLUTION|>--- conflicted
+++ resolved
@@ -1,13 +1,8 @@
 import logging
 import threading
 import uuid
-<<<<<<< HEAD
-from collections.abc import Generator
-from typing import Any, Literal, Mapping, Union, overload
-=======
 from collections.abc import Generator, Mapping
 from typing import Any, Literal, Union, overload
->>>>>>> 4b402c40
 
 from flask import Flask, current_app
 from pydantic import ValidationError
@@ -39,15 +34,9 @@
         self,
         app_model: App,
         user: Union[Account, EndUser],
-<<<<<<< HEAD
-        args: Mapping,
-        invoke_from: InvokeFrom,
-        streaming: Literal[True] = True,
-=======
         args: Mapping[str, Any],
         invoke_from: InvokeFrom,
         streaming: Literal[True],
->>>>>>> 4b402c40
     ) -> Generator[str, None, None]: ...
 
     @overload
@@ -55,51 +44,29 @@
         self,
         app_model: App,
         user: Union[Account, EndUser],
-<<<<<<< HEAD
-        args: Mapping,
-        invoke_from: InvokeFrom,
-        streaming: Literal[False] = False,
-    ) -> Mapping: ...
+        args: Mapping[str, Any],
+        invoke_from: InvokeFrom,
+        streaming: Literal[False],
+    ) -> Mapping[str, Any]: ...
 
     @overload
     def generate(
         self,
         app_model: App,
         user: Union[Account, EndUser],
-        args: Mapping,
+        args: Mapping[str, Any],
         invoke_from: InvokeFrom,
         streaming: bool = False,
-    ) -> Mapping | Generator[str, None, None]: ...
-=======
+    ) -> Union[Mapping[str, Any], Generator[str, None, None]]: ...
+
+    def generate(
+        self,
+        app_model: App,
+        user: Union[Account, EndUser],
         args: Mapping[str, Any],
         invoke_from: InvokeFrom,
-        streaming: Literal[False],
-    ) -> Mapping[str, Any]: ...
->>>>>>> 4b402c40
-
-    @overload
-    def generate(
-<<<<<<< HEAD
-        self, app_model: App, user: Union[Account, EndUser], args: Any, invoke_from: InvokeFrom, streaming: bool = True
-    ) -> Union[Mapping, Generator[str, None, None]]:
-=======
-        self,
-        app_model: App,
-        user: Union[Account, EndUser],
-        args: Mapping[str, Any],
-        invoke_from: InvokeFrom,
-        streaming: bool,
-    ) -> Mapping[str, Any] | Generator[str, None, None]: ...
-
-    def generate(
-        self,
-        app_model: App,
-        user: Union[Account, EndUser],
-        args: Mapping[str, Any],
-        invoke_from: InvokeFrom,
         streaming: bool = True,
-    ):
->>>>>>> 4b402c40
+    ) -> Union[Mapping[str, Any], Generator[str, None, None]]:
         """
         Generate App response.
 
