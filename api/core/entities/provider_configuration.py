import json
import logging
import re
from collections import defaultdict
from collections.abc import Iterator, Sequence
from json import JSONDecodeError
from typing import Optional

from pydantic import BaseModel, ConfigDict, Field
from sqlalchemy import func, select
from sqlalchemy.orm import Session

from constants import HIDDEN_VALUE
from core.entities.model_entities import ModelStatus, ModelWithProviderEntity, SimpleModelProviderEntity
from core.entities.provider_entities import (
    CustomConfiguration,
    ModelSettings,
    SystemConfiguration,
    SystemConfigurationStatus,
)
from core.helper import encrypter
from core.helper.model_provider_cache import ProviderCredentialsCache, ProviderCredentialsCacheType
from core.model_runtime.entities.model_entities import AIModelEntity, FetchFrom, ModelType
from core.model_runtime.entities.provider_entities import (
    ConfigurateMethod,
    CredentialFormSchema,
    FormType,
    ProviderEntity,
)
from core.model_runtime.model_providers.__base.ai_model import AIModel
from core.model_runtime.model_providers.model_provider_factory import ModelProviderFactory
from core.plugin.entities.plugin import ModelProviderID
from extensions.ext_database import db
from libs.datetime_utils import naive_utc_now
from models.provider import (
    LoadBalancingModelConfig,
    Provider,
    ProviderCredential,
    ProviderModel,
    ProviderModelCredential,
    ProviderModelSetting,
    ProviderType,
    TenantPreferredModelProvider,
)

logger = logging.getLogger(__name__)

original_provider_configurate_methods: dict[str, list[ConfigurateMethod]] = {}


class ProviderConfiguration(BaseModel):
    """
    Provider configuration entity for managing model provider settings.

    This class handles:
    - Provider credentials CRUD and switch
    - Custom Model credentials CRUD and switch
    - System vs custom provider switching
    - Load balancing configurations
    - Model enablement/disablement

    TODO: lots of logic in a BaseModel entity should be separated, the exceptions should be classified
    """

    tenant_id: str
    provider: ProviderEntity
    preferred_provider_type: ProviderType
    using_provider_type: ProviderType
    system_configuration: SystemConfiguration
    custom_configuration: CustomConfiguration
    model_settings: list[ModelSettings]

    # pydantic configs
    model_config = ConfigDict(protected_namespaces=())

    def __init__(self, **data):
        super().__init__(**data)

        if self.provider.provider not in original_provider_configurate_methods:
            original_provider_configurate_methods[self.provider.provider] = []
            for configurate_method in self.provider.configurate_methods:
                original_provider_configurate_methods[self.provider.provider].append(configurate_method)

        if original_provider_configurate_methods[self.provider.provider] == [ConfigurateMethod.CUSTOMIZABLE_MODEL]:
            if (
                any(
                    len(quota_configuration.restrict_models) > 0
                    for quota_configuration in self.system_configuration.quota_configurations
                )
                and ConfigurateMethod.PREDEFINED_MODEL not in self.provider.configurate_methods
            ):
                self.provider.configurate_methods.append(ConfigurateMethod.PREDEFINED_MODEL)

    def get_current_credentials(self, model_type: ModelType, model: str) -> Optional[dict]:
        """
        Get current credentials.

        :param model_type: model type
        :param model: model name
        :return:
        """
        if self.model_settings:
            # check if model is disabled by admin
            for model_setting in self.model_settings:
                if model_setting.model_type == model_type and model_setting.model == model:
                    if not model_setting.enabled:
                        raise ValueError(f"Model {model} is disabled.")

        if self.using_provider_type == ProviderType.SYSTEM:
            restrict_models = []
            for quota_configuration in self.system_configuration.quota_configurations:
                if self.system_configuration.current_quota_type != quota_configuration.quota_type:
                    continue

                restrict_models = quota_configuration.restrict_models

            copy_credentials = (
                self.system_configuration.credentials.copy() if self.system_configuration.credentials else {}
            )
            if restrict_models:
                for restrict_model in restrict_models:
                    if (
                        restrict_model.model_type == model_type
                        and restrict_model.model == model
                        and restrict_model.base_model_name
                    ):
                        copy_credentials["base_model_name"] = restrict_model.base_model_name

            return copy_credentials
        else:
            credentials = None
            if self.custom_configuration.models:
                for model_configuration in self.custom_configuration.models:
                    if model_configuration.model_type == model_type and model_configuration.model == model:
                        credentials = model_configuration.credentials
                        break

            if not credentials and self.custom_configuration.provider:
                credentials = self.custom_configuration.provider.credentials

            return credentials

    def get_system_configuration_status(self) -> Optional[SystemConfigurationStatus]:
        """
        Get system configuration status.
        :return:
        """
        if self.system_configuration.enabled is False:
            return SystemConfigurationStatus.UNSUPPORTED

        current_quota_type = self.system_configuration.current_quota_type
        current_quota_configuration = next(
            (q for q in self.system_configuration.quota_configurations if q.quota_type == current_quota_type), None
        )
        if current_quota_configuration is None:
            return None

        if not current_quota_configuration:
            return SystemConfigurationStatus.UNSUPPORTED

        return (
            SystemConfigurationStatus.ACTIVE
            if current_quota_configuration.is_valid
            else SystemConfigurationStatus.QUOTA_EXCEEDED
        )

    def is_custom_configuration_available(self) -> bool:
        """
        Check custom configuration available.
        :return:
        """
        has_provider_credentials = (
            self.custom_configuration.provider is not None
            and len(self.custom_configuration.provider.available_credentials) > 0
        )

        has_model_configurations = len(self.custom_configuration.models) > 0
        return has_provider_credentials or has_model_configurations

    def _get_provider_record(self, session: Session) -> Provider | None:
        """
        Get custom provider record.
        """
        # get provider
        model_provider_id = ModelProviderID(self.provider.provider)
        provider_names = [self.provider.provider]
        if model_provider_id.is_langgenius():
            provider_names.append(model_provider_id.provider_name)

        stmt = select(Provider).where(
            Provider.tenant_id == self.tenant_id,
            Provider.provider_type == ProviderType.CUSTOM.value,
            Provider.provider_name.in_(provider_names),
        )

        return session.execute(stmt).scalar_one_or_none()

    def _get_specific_provider_credential(self, credential_id: str) -> dict | None:
        """
        Get a specific provider credential by ID.
        :param credential_id: Credential ID
        :return:
        """
        # Extract secret variables from provider credential schema
        credential_secret_variables = self.extract_secret_variables(
            self.provider.provider_credential_schema.credential_form_schemas
            if self.provider.provider_credential_schema
            else []
        )

        with Session(db.engine) as session:
            # Prefer the actual provider record name if exists (to handle aliased provider names)
            provider_record = self._get_provider_record(session)
            provider_name = provider_record.provider_name if provider_record else self.provider.provider

            stmt = select(ProviderCredential).where(
                ProviderCredential.id == credential_id,
                ProviderCredential.tenant_id == self.tenant_id,
                ProviderCredential.provider_name == provider_name,
            )

            credential = session.execute(stmt).scalar_one_or_none()

        if not credential or not credential.encrypted_config:
            raise ValueError(f"Credential with id {credential_id} not found.")

        try:
            credentials = json.loads(credential.encrypted_config)
        except JSONDecodeError:
            credentials = {}

        # Decrypt secret variables
        for key in credential_secret_variables:
            if key in credentials and credentials[key] is not None:
                try:
                    credentials[key] = encrypter.decrypt_token(tenant_id=self.tenant_id, token=credentials[key])
                except Exception:
                    pass

        return self.obfuscated_credentials(
            credentials=credentials,
            credential_form_schemas=self.provider.provider_credential_schema.credential_form_schemas
            if self.provider.provider_credential_schema
            else [],
        )

    def _check_provider_credential_name_exists(
        self, credential_name: str, session: Session, exclude_id: str | None = None
    ) -> bool:
        """
        not allowed same name when create or update a credential
        """
        stmt = select(ProviderCredential.id).where(
            ProviderCredential.tenant_id == self.tenant_id,
            ProviderCredential.provider_name == self.provider.provider,
            ProviderCredential.credential_name == credential_name,
        )
        if exclude_id:
            stmt = stmt.where(ProviderCredential.id != exclude_id)
        return session.execute(stmt).scalar_one_or_none() is not None

    def get_provider_credential(self, credential_id: str | None = None) -> dict | None:
        """
        Get provider credentials.

        :param credential_id: if provided, return the specified credential
        :return:
        """

        if credential_id:
            return self._get_specific_provider_credential(credential_id)

        # Default behavior: return current active provider credentials
        credentials = self.custom_configuration.provider.credentials if self.custom_configuration.provider else {}

        return self.obfuscated_credentials(
            credentials=credentials,
            credential_form_schemas=self.provider.provider_credential_schema.credential_form_schemas
            if self.provider.provider_credential_schema
            else [],
        )

    def validate_provider_credentials(
        self, credentials: dict, credential_id: str = "", session: Session | None = None
    ) -> dict:
        """
        Validate custom credentials.
        :param credentials: provider credentials
        :param credential_id: (Optional)If provided, can use existing credential's hidden api key to validate
        :param session: optional database session
        :return:
        """

        def _validate(s: Session) -> dict:
            # Get provider credential secret variables
            provider_credential_secret_variables = self.extract_secret_variables(
                self.provider.provider_credential_schema.credential_form_schemas
                if self.provider.provider_credential_schema
                else []
            )

            if credential_id:
                try:
                    stmt = select(ProviderCredential).where(
                        ProviderCredential.tenant_id == self.tenant_id,
                        ProviderCredential.provider_name == self.provider.provider,
                        ProviderCredential.id == credential_id,
                    )
                    credential_record = s.execute(stmt).scalar_one_or_none()
                    # fix origin data
                    if credential_record and credential_record.encrypted_config:
                        if not credential_record.encrypted_config.startswith("{"):
                            original_credentials = {"openai_api_key": credential_record.encrypted_config}
                        else:
                            original_credentials = json.loads(credential_record.encrypted_config)
                    else:
                        original_credentials = {}
                except JSONDecodeError:
                    original_credentials = {}

                # encrypt credentials
                for key, value in credentials.items():
                    if key in provider_credential_secret_variables:
                        # if send [__HIDDEN__] in secret input, it will be same as original value
                        if value == HIDDEN_VALUE and key in original_credentials:
                            credentials[key] = encrypter.decrypt_token(
                                tenant_id=self.tenant_id, token=original_credentials[key]
                            )

            model_provider_factory = ModelProviderFactory(self.tenant_id)
            validated_credentials = model_provider_factory.provider_credentials_validate(
                provider=self.provider.provider, credentials=credentials
            )

            for key, value in validated_credentials.items():
                if key in provider_credential_secret_variables:
                    validated_credentials[key] = encrypter.encrypt_token(self.tenant_id, value)

            return validated_credentials

        if session:
            return _validate(session)
        else:
            with Session(db.engine) as new_session:
                return _validate(new_session)

    def _generate_provider_credential_name(self, session) -> str:
        """
        Generate a unique credential name for provider.
        :return: credential name
        """
        return self._generate_next_api_key_name(
            session=session,
            query_factory=lambda: select(ProviderCredential).where(
                ProviderCredential.tenant_id == self.tenant_id,
                ProviderCredential.provider_name == self.provider.provider,
            ),
        )

    def _generate_custom_model_credential_name(self, model: str, model_type: ModelType, session) -> str:
        """
        Generate a unique credential name for custom model.
        :return: credential name
        """
        return self._generate_next_api_key_name(
            session=session,
            query_factory=lambda: select(ProviderModelCredential).where(
                ProviderModelCredential.tenant_id == self.tenant_id,
                ProviderModelCredential.provider_name == self.provider.provider,
                ProviderModelCredential.model_name == model,
                ProviderModelCredential.model_type == model_type.to_origin_model_type(),
            ),
        )

    def _generate_next_api_key_name(self, session, query_factory) -> str:
        """
        Generate next available API KEY name by finding the highest numbered suffix.
        :param session: database session
        :param query_factory: function that returns the SQLAlchemy query
        :return: next available API KEY name
        """
        try:
            stmt = query_factory()
            credential_records = session.execute(stmt).scalars().all()

            if not credential_records:
                return "API KEY 1"

            # Extract numbers from API KEY pattern using list comprehension
            pattern = re.compile(r"^API KEY\s+(\d+)$")
            numbers = [
                int(match.group(1))
                for cr in credential_records
                if cr.credential_name and (match := pattern.match(cr.credential_name.strip()))
            ]

            # Return next sequential number
            next_number = max(numbers, default=0) + 1
            return f"API KEY {next_number}"

        except Exception as e:
            logger.warning("Error generating next credential name: %s", str(e))
            return "API KEY 1"

    def create_provider_credential(self, credentials: dict, credential_name: str | None) -> None:
        """
        Add custom provider credentials.
        :param credentials: provider credentials
        :param credential_name: credential name
        :return:
        """
        with Session(db.engine) as session:
<<<<<<< HEAD
            if credential_name and self._check_provider_credential_name_exists(
                credential_name=credential_name, session=session
            ):
                raise ValueError(f"Credential with name '{credential_name}' already exists.")
=======
            if credential_name:
                if self._check_provider_credential_name_exists(
                    credential_name=credential_name, session=session
                ):
                    raise ValueError(f"Credential with name '{credential_name}' already exists.")
>>>>>>> 8f985368
            else:
                credential_name = self._generate_provider_credential_name(session)

            credentials = self.validate_provider_credentials(credentials=credentials, session=session)
            provider_record = self._get_provider_record(session)
            try:
                new_record = ProviderCredential(
                    tenant_id=self.tenant_id,
                    provider_name=self.provider.provider,
                    encrypted_config=json.dumps(credentials),
                    credential_name=credential_name,
                )
                session.add(new_record)
                session.flush()

                if not provider_record:
                    # If provider record does not exist, create it
                    provider_record = Provider(
                        tenant_id=self.tenant_id,
                        provider_name=self.provider.provider,
                        provider_type=ProviderType.CUSTOM.value,
                        is_valid=True,
                        credential_id=new_record.id,
                    )
                    session.add(provider_record)

                    provider_model_credentials_cache = ProviderCredentialsCache(
                        tenant_id=self.tenant_id,
                        identity_id=provider_record.id,
                        cache_type=ProviderCredentialsCacheType.PROVIDER,
                    )
                    provider_model_credentials_cache.delete()

                    self.switch_preferred_provider_type(provider_type=ProviderType.CUSTOM, session=session)

                session.commit()
            except Exception:
                session.rollback()
                raise

    def update_provider_credential(
        self,
        credentials: dict,
        credential_id: str,
        credential_name: str | None,
    ) -> None:
        """
        update a saved provider credential (by credential_id).

        :param credentials: provider credentials
        :param credential_id: credential id
        :param credential_name: credential name
        :return:
        """
        with Session(db.engine) as session:
            if credential_name and self._check_provider_credential_name_exists(
                credential_name=credential_name, session=session, exclude_id=credential_id
            ):
                raise ValueError(f"Credential with name '{credential_name}' already exists.")

            credentials = self.validate_provider_credentials(
                credentials=credentials, credential_id=credential_id, session=session
            )
            provider_record = self._get_provider_record(session)
            stmt = select(ProviderCredential).where(
                ProviderCredential.id == credential_id,
                ProviderCredential.tenant_id == self.tenant_id,
                ProviderCredential.provider_name == self.provider.provider,
            )

            # Get the credential record to update
            credential_record = session.execute(stmt).scalar_one_or_none()
            if not credential_record:
                raise ValueError("Credential record not found.")
            try:
                # Update credential
                credential_record.encrypted_config = json.dumps(credentials)
                credential_record.updated_at = naive_utc_now()
                if credential_name:
                    credential_record.credential_name = credential_name
                session.commit()

                if provider_record and provider_record.credential_id == credential_id:
                    provider_model_credentials_cache = ProviderCredentialsCache(
                        tenant_id=self.tenant_id,
                        identity_id=provider_record.id,
                        cache_type=ProviderCredentialsCacheType.PROVIDER,
                    )
                    provider_model_credentials_cache.delete()

                self._update_load_balancing_configs_with_credential(
                    credential_id=credential_id,
                    credential_record=credential_record,
                    credential_source="provider",
                    session=session,
                )
            except Exception:
                session.rollback()
                raise

    def _update_load_balancing_configs_with_credential(
        self,
        credential_id: str,
        credential_record: ProviderCredential | ProviderModelCredential,
        credential_source: str,
        session: Session,
    ) -> None:
        """
        Update load balancing configurations that reference the given credential_id.

        :param credential_id: credential id
        :param credential_record: the encrypted_config and credential_name
        :param credential_source: the credential comes from the provider_credential(`provider`)
            or the provider_model_credential(`custom_model`)
        :param session: the database session
        :return:
        """
        # Find all load balancing configs that use this credential_id
        stmt = select(LoadBalancingModelConfig).where(
            LoadBalancingModelConfig.tenant_id == self.tenant_id,
            LoadBalancingModelConfig.provider_name == self.provider.provider,
            LoadBalancingModelConfig.credential_id == credential_id,
            LoadBalancingModelConfig.credential_source_type == credential_source,
        )
        load_balancing_configs = session.execute(stmt).scalars().all()

        if not load_balancing_configs:
            return

        # Update each load balancing config with the new credentials
        for lb_config in load_balancing_configs:
            # Update the encrypted_config with the new credentials
            lb_config.encrypted_config = credential_record.encrypted_config
            lb_config.name = credential_record.credential_name
            lb_config.updated_at = naive_utc_now()

            # Clear cache for this load balancing config
            lb_credentials_cache = ProviderCredentialsCache(
                tenant_id=self.tenant_id,
                identity_id=lb_config.id,
                cache_type=ProviderCredentialsCacheType.LOAD_BALANCING_MODEL,
            )
            lb_credentials_cache.delete()

        session.commit()

    def delete_provider_credential(self, credential_id: str) -> None:
        """
        Delete a saved provider credential (by credential_id).

        :param credential_id: credential id
        :return:
        """
        with Session(db.engine) as session:
            stmt = select(ProviderCredential).where(
                ProviderCredential.id == credential_id,
                ProviderCredential.tenant_id == self.tenant_id,
                ProviderCredential.provider_name == self.provider.provider,
            )

            # Get the credential record to update
            credential_record = session.execute(stmt).scalar_one_or_none()
            if not credential_record:
                raise ValueError("Credential record not found.")

            # Check if this credential is used in load balancing configs
            lb_stmt = select(LoadBalancingModelConfig).where(
                LoadBalancingModelConfig.tenant_id == self.tenant_id,
                LoadBalancingModelConfig.provider_name == self.provider.provider,
                LoadBalancingModelConfig.credential_id == credential_id,
                LoadBalancingModelConfig.credential_source_type == "provider",
            )
            lb_configs_using_credential = session.execute(lb_stmt).scalars().all()
            try:
                for lb_config in lb_configs_using_credential:
                    lb_credentials_cache = ProviderCredentialsCache(
                        tenant_id=self.tenant_id,
                        identity_id=lb_config.id,
                        cache_type=ProviderCredentialsCacheType.LOAD_BALANCING_MODEL,
                    )
                    lb_credentials_cache.delete()
                    session.delete(lb_config)

                # Check if this is the currently active credential
                provider_record = self._get_provider_record(session)

                # Check available credentials count BEFORE deleting
                # if this is the last credential, we need to delete the provider record
                count_stmt = select(func.count(ProviderCredential.id)).where(
                    ProviderCredential.tenant_id == self.tenant_id,
                    ProviderCredential.provider_name == self.provider.provider,
                )
                available_credentials_count = session.execute(count_stmt).scalar() or 0
                session.delete(credential_record)

                if provider_record and available_credentials_count <= 1:
                    # If all credentials are deleted, delete the provider record
                    session.delete(provider_record)

                    provider_model_credentials_cache = ProviderCredentialsCache(
                        tenant_id=self.tenant_id,
                        identity_id=provider_record.id,
                        cache_type=ProviderCredentialsCacheType.PROVIDER,
                    )
                    provider_model_credentials_cache.delete()
                    self.switch_preferred_provider_type(provider_type=ProviderType.SYSTEM, session=session)
                elif provider_record and provider_record.credential_id == credential_id:
                    provider_record.credential_id = None
                    provider_record.updated_at = naive_utc_now()

                    provider_model_credentials_cache = ProviderCredentialsCache(
                        tenant_id=self.tenant_id,
                        identity_id=provider_record.id,
                        cache_type=ProviderCredentialsCacheType.PROVIDER,
                    )
                    provider_model_credentials_cache.delete()
                    self.switch_preferred_provider_type(provider_type=ProviderType.SYSTEM, session=session)

                session.commit()
            except Exception:
                session.rollback()
                raise

    def switch_active_provider_credential(self, credential_id: str) -> None:
        """
        Switch active provider credential (copy the selected one into current active snapshot).

        :param credential_id: credential id
        :return:
        """
        with Session(db.engine) as session:
            stmt = select(ProviderCredential).where(
                ProviderCredential.id == credential_id,
                ProviderCredential.tenant_id == self.tenant_id,
                ProviderCredential.provider_name == self.provider.provider,
            )
            credential_record = session.execute(stmt).scalar_one_or_none()
            if not credential_record:
                raise ValueError("Credential record not found.")

            provider_record = self._get_provider_record(session)
            if not provider_record:
                raise ValueError("Provider record not found.")

            try:
                provider_record.credential_id = credential_record.id
                provider_record.updated_at = naive_utc_now()
                session.commit()

                provider_model_credentials_cache = ProviderCredentialsCache(
                    tenant_id=self.tenant_id,
                    identity_id=provider_record.id,
                    cache_type=ProviderCredentialsCacheType.PROVIDER,
                )
                provider_model_credentials_cache.delete()
                self.switch_preferred_provider_type(ProviderType.CUSTOM, session=session)
            except Exception:
                session.rollback()
                raise

    def _get_custom_model_record(
        self,
        model_type: ModelType,
        model: str,
        session: Session,
    ) -> ProviderModel | None:
        """
        Get custom model credentials.
        """
        # get provider model
        model_provider_id = ModelProviderID(self.provider.provider)
        provider_names = [self.provider.provider]
        if model_provider_id.is_langgenius():
            provider_names.append(model_provider_id.provider_name)

        stmt = select(ProviderModel).where(
            ProviderModel.tenant_id == self.tenant_id,
            ProviderModel.provider_name.in_(provider_names),
            ProviderModel.model_name == model,
            ProviderModel.model_type == model_type.to_origin_model_type(),
        )

        return session.execute(stmt).scalar_one_or_none()

    def _get_specific_custom_model_credential(
        self, model_type: ModelType, model: str, credential_id: str
    ) -> dict | None:
        """
        Get a specific provider credential by ID.
        :param credential_id: Credential ID
        :return:
        """
        model_credential_secret_variables = self.extract_secret_variables(
            self.provider.model_credential_schema.credential_form_schemas
            if self.provider.model_credential_schema
            else []
        )

        with Session(db.engine) as session:
            stmt = select(ProviderModelCredential).where(
                ProviderModelCredential.id == credential_id,
                ProviderModelCredential.tenant_id == self.tenant_id,
                ProviderModelCredential.provider_name == self.provider.provider,
                ProviderModelCredential.model_name == model,
                ProviderModelCredential.model_type == model_type.to_origin_model_type(),
            )

            credential_record = session.execute(stmt).scalar_one_or_none()

        if not credential_record or not credential_record.encrypted_config:
            raise ValueError(f"Credential with id {credential_id} not found.")

        try:
            credentials = json.loads(credential_record.encrypted_config)
        except JSONDecodeError:
            credentials = {}

        # Decrypt secret variables
        for key in model_credential_secret_variables:
            if key in credentials and credentials[key] is not None:
                try:
                    credentials[key] = encrypter.decrypt_token(tenant_id=self.tenant_id, token=credentials[key])
                except Exception:
                    pass

        current_credential_id = credential_record.id
        current_credential_name = credential_record.credential_name
        credentials = self.obfuscated_credentials(
            credentials=credentials,
            credential_form_schemas=self.provider.model_credential_schema.credential_form_schemas
            if self.provider.model_credential_schema
            else [],
        )

        return {
            "current_credential_id": current_credential_id,
            "current_credential_name": current_credential_name,
            "credentials": credentials,
        }

    def _check_custom_model_credential_name_exists(
        self, model_type: ModelType, model: str, credential_name: str, session: Session, exclude_id: str | None = None
    ) -> bool:
        """
        not allowed same name when create or update a credential
        """
        stmt = select(ProviderModelCredential).where(
            ProviderModelCredential.tenant_id == self.tenant_id,
            ProviderModelCredential.provider_name == self.provider.provider,
            ProviderModelCredential.model_name == model,
            ProviderModelCredential.model_type == model_type.to_origin_model_type(),
            ProviderModelCredential.credential_name == credential_name,
        )
        if exclude_id:
            stmt = stmt.where(ProviderModelCredential.id != exclude_id)
        return session.execute(stmt).scalar_one_or_none() is not None

    def get_custom_model_credential(
        self, model_type: ModelType, model: str, credential_id: str | None
    ) -> Optional[dict]:
        """
        Get custom model credentials.

        :param model_type: model type
        :param model: model name
        :return:
        """
        # If credential_id is provided, return the specific credential
        if credential_id:
            return self._get_specific_custom_model_credential(
                model_type=model_type, model=model, credential_id=credential_id
            )

        for model_configuration in self.custom_configuration.models:
            if (
                model_configuration.model_type == model_type
                and model_configuration.model == model
                and model_configuration.credentials
            ):
                current_credential_id = model_configuration.current_credential_id
                current_credential_name = model_configuration.current_credential_name
                credentials = self.obfuscated_credentials(
                    credentials=model_configuration.credentials,
                    credential_form_schemas=self.provider.model_credential_schema.credential_form_schemas
                    if self.provider.model_credential_schema
                    else [],
                )
                return {
                    "current_credential_id": current_credential_id,
                    "current_credential_name": current_credential_name,
                    "credentials": credentials,
                }
        return None

    def validate_custom_model_credentials(
        self,
        model_type: ModelType,
        model: str,
        credentials: dict,
        credential_id: str = "",
        session: Session | None = None,
    ) -> dict:
        """
        Validate custom model credentials.

        :param model_type: model type
        :param model: model name
        :param credentials: model credentials dict
        :param credential_id: (Optional)If provided, can use existing credential's hidden api key to validate
        :return:
        """

        def _validate(s: Session) -> dict:
            # Get provider credential secret variables
            provider_credential_secret_variables = self.extract_secret_variables(
                self.provider.model_credential_schema.credential_form_schemas
                if self.provider.model_credential_schema
                else []
            )

            if credential_id:
                try:
                    stmt = select(ProviderModelCredential).where(
                        ProviderModelCredential.id == credential_id,
                        ProviderModelCredential.tenant_id == self.tenant_id,
                        ProviderModelCredential.provider_name == self.provider.provider,
                        ProviderModelCredential.model_name == model,
                        ProviderModelCredential.model_type == model_type.to_origin_model_type(),
                    )
                    credential_record = s.execute(stmt).scalar_one_or_none()
                    original_credentials = (
                        json.loads(credential_record.encrypted_config)
                        if credential_record and credential_record.encrypted_config
                        else {}
                    )
                except JSONDecodeError:
                    original_credentials = {}

                # decrypt credentials
                for key, value in credentials.items():
                    if key in provider_credential_secret_variables:
                        # if send [__HIDDEN__] in secret input, it will be same as original value
                        if value == HIDDEN_VALUE and key in original_credentials:
                            credentials[key] = encrypter.decrypt_token(
                                tenant_id=self.tenant_id, token=original_credentials[key]
                            )

            model_provider_factory = ModelProviderFactory(self.tenant_id)
            validated_credentials = model_provider_factory.model_credentials_validate(
                provider=self.provider.provider, model_type=model_type, model=model, credentials=credentials
            )

            for key, value in validated_credentials.items():
                if key in provider_credential_secret_variables:
                    validated_credentials[key] = encrypter.encrypt_token(self.tenant_id, value)

            return validated_credentials

        if session:
            return _validate(session)
        else:
            with Session(db.engine) as new_session:
                return _validate(new_session)

    def create_custom_model_credential(
        self, model_type: ModelType, model: str, credentials: dict, credential_name: str | None
    ) -> None:
        """
        Create a custom model credential.

        :param model_type: model type
        :param model: model name
        :param credentials: model credentials dict
        :return:
        """
        with Session(db.engine) as session:
<<<<<<< HEAD
            if credential_name and self._check_custom_model_credential_name_exists(
                model=model, model_type=model_type, credential_name=credential_name, session=session
            ):
                raise ValueError(f"Model credential with name '{credential_name}' already exists for {model}.")
=======
            if credential_name:
                if self._check_custom_model_credential_name_exists(
                    model=model, model_type=model_type, credential_name=credential_name, session=session
                ):
                    raise ValueError(f"Model credential with name '{credential_name}' already exists for {model}.")
>>>>>>> 8f985368
            else:
                credential_name = self._generate_custom_model_credential_name(
                    model=model, model_type=model_type, session=session
                )
            # validate custom model config
            credentials = self.validate_custom_model_credentials(
                model_type=model_type, model=model, credentials=credentials, session=session
            )
            provider_model_record = self._get_custom_model_record(model_type=model_type, model=model, session=session)

            try:
                credential = ProviderModelCredential(
                    tenant_id=self.tenant_id,
                    provider_name=self.provider.provider,
                    model_name=model,
                    model_type=model_type.to_origin_model_type(),
                    encrypted_config=json.dumps(credentials),
                    credential_name=credential_name,
                )
                session.add(credential)
                session.flush()

                # save provider model
                if not provider_model_record:
                    provider_model_record = ProviderModel(
                        tenant_id=self.tenant_id,
                        provider_name=self.provider.provider,
                        model_name=model,
                        model_type=model_type.to_origin_model_type(),
                        credential_id=credential.id,
                        is_valid=True,
                    )
                    session.add(provider_model_record)

                session.commit()

                provider_model_credentials_cache = ProviderCredentialsCache(
                    tenant_id=self.tenant_id,
                    identity_id=provider_model_record.id,
                    cache_type=ProviderCredentialsCacheType.MODEL,
                )
                provider_model_credentials_cache.delete()
            except Exception:
                session.rollback()
                raise

    def update_custom_model_credential(
        self, model_type: ModelType, model: str, credentials: dict, credential_name: str | None, credential_id: str
    ) -> None:
        """
        Update a custom model credential.

        :param model_type: model type
        :param model: model name
        :param credentials: model credentials dict
        :param credential_name: credential name
        :param credential_id: credential id
        :return:
        """
        with Session(db.engine) as session:
            if credential_name and self._check_custom_model_credential_name_exists(
                model=model,
                model_type=model_type,
                credential_name=credential_name,
                session=session,
                exclude_id=credential_id,
            ):
                raise ValueError(f"Model credential with name '{credential_name}' already exists for {model}.")
            # validate custom model config
            credentials = self.validate_custom_model_credentials(
                model_type=model_type,
                model=model,
                credentials=credentials,
                credential_id=credential_id,
                session=session,
            )
            provider_model_record = self._get_custom_model_record(model_type=model_type, model=model, session=session)

            stmt = select(ProviderModelCredential).where(
                ProviderModelCredential.id == credential_id,
                ProviderModelCredential.tenant_id == self.tenant_id,
                ProviderModelCredential.provider_name == self.provider.provider,
                ProviderModelCredential.model_name == model,
                ProviderModelCredential.model_type == model_type.to_origin_model_type(),
            )
            credential_record = session.execute(stmt).scalar_one_or_none()
            if not credential_record:
                raise ValueError("Credential record not found.")

            try:
                # Update credential
                credential_record.encrypted_config = json.dumps(credentials)
                credential_record.updated_at = naive_utc_now()
                if credential_name:
                    credential_record.credential_name = credential_name
                session.commit()

                if provider_model_record and provider_model_record.credential_id == credential_id:
                    provider_model_credentials_cache = ProviderCredentialsCache(
                        tenant_id=self.tenant_id,
                        identity_id=provider_model_record.id,
                        cache_type=ProviderCredentialsCacheType.MODEL,
                    )
                    provider_model_credentials_cache.delete()

                self._update_load_balancing_configs_with_credential(
                    credential_id=credential_id,
                    credential_record=credential_record,
                    credential_source="custom_model",
                    session=session,
                )
            except Exception:
                session.rollback()
                raise

    def delete_custom_model_credential(self, model_type: ModelType, model: str, credential_id: str) -> None:
        """
        Delete a saved provider credential (by credential_id).

        :param credential_id: credential id
        :return:
        """
        with Session(db.engine) as session:
            stmt = select(ProviderModelCredential).where(
                ProviderModelCredential.id == credential_id,
                ProviderModelCredential.tenant_id == self.tenant_id,
                ProviderModelCredential.provider_name == self.provider.provider,
                ProviderModelCredential.model_name == model,
                ProviderModelCredential.model_type == model_type.to_origin_model_type(),
            )
            credential_record = session.execute(stmt).scalar_one_or_none()
            if not credential_record:
                raise ValueError("Credential record not found.")

            lb_stmt = select(LoadBalancingModelConfig).where(
                LoadBalancingModelConfig.tenant_id == self.tenant_id,
                LoadBalancingModelConfig.provider_name == self.provider.provider,
                LoadBalancingModelConfig.credential_id == credential_id,
                LoadBalancingModelConfig.credential_source_type == "custom_model",
            )
            lb_configs_using_credential = session.execute(lb_stmt).scalars().all()

            try:
                for lb_config in lb_configs_using_credential:
                    lb_credentials_cache = ProviderCredentialsCache(
                        tenant_id=self.tenant_id,
                        identity_id=lb_config.id,
                        cache_type=ProviderCredentialsCacheType.LOAD_BALANCING_MODEL,
                    )
                    lb_credentials_cache.delete()
                    session.delete(lb_config)

                # Check if this is the currently active credential
                provider_model_record = self._get_custom_model_record(model_type, model, session=session)

                # Check available credentials count BEFORE deleting
                # if this is the last credential, we need to delete the custom model record
                count_stmt = select(func.count(ProviderModelCredential.id)).where(
                    ProviderModelCredential.tenant_id == self.tenant_id,
                    ProviderModelCredential.provider_name == self.provider.provider,
                    ProviderModelCredential.model_name == model,
                    ProviderModelCredential.model_type == model_type.to_origin_model_type(),
                )
                available_credentials_count = session.execute(count_stmt).scalar() or 0
                session.delete(credential_record)

                if provider_model_record and available_credentials_count <= 1:
                    # If all credentials are deleted, delete the custom model record
                    session.delete(provider_model_record)
                elif provider_model_record and provider_model_record.credential_id == credential_id:
                    provider_model_record.credential_id = None
                    provider_model_record.updated_at = naive_utc_now()
                    provider_model_credentials_cache = ProviderCredentialsCache(
                        tenant_id=self.tenant_id,
                        identity_id=provider_model_record.id,
                        cache_type=ProviderCredentialsCacheType.PROVIDER,
                    )
                    provider_model_credentials_cache.delete()

                session.commit()

            except Exception:
                session.rollback()
                raise

    def add_model_credential_to_model(self, model_type: ModelType, model: str, credential_id: str) -> None:
        """
        if model list exist this custom model, switch the custom model credential.
        if model list not exist this custom model, use the credential to add a new custom model record.

        :param model_type: model type
        :param model: model name
        :param credential_id: credential id
        :return:
        """
        with Session(db.engine) as session:
            stmt = select(ProviderModelCredential).where(
                ProviderModelCredential.id == credential_id,
                ProviderModelCredential.tenant_id == self.tenant_id,
                ProviderModelCredential.provider_name == self.provider.provider,
                ProviderModelCredential.model_name == model,
                ProviderModelCredential.model_type == model_type.to_origin_model_type(),
            )
            credential_record = session.execute(stmt).scalar_one_or_none()
            if not credential_record:
                raise ValueError("Credential record not found.")

            # validate custom model config
            provider_model_record = self._get_custom_model_record(model_type=model_type, model=model, session=session)

            if not provider_model_record:
                # create provider model record
                provider_model_record = ProviderModel(
                    tenant_id=self.tenant_id,
                    provider_name=self.provider.provider,
                    model_name=model,
                    model_type=model_type.to_origin_model_type(),
                    is_valid=True,
                    credential_id=credential_id,
                )
            else:
                if provider_model_record.credential_id == credential_record.id:
                    raise ValueError("Can't add same credential")
                provider_model_record.credential_id = credential_record.id
                provider_model_record.updated_at = naive_utc_now()
            session.add(provider_model_record)
            session.commit()

    def switch_custom_model_credential(self, model_type: ModelType, model: str, credential_id: str) -> None:
        """
        switch the custom model credential.

        :param model_type: model type
        :param model: model name
        :param credential_id: credential id
        :return:
        """
        with Session(db.engine) as session:
            stmt = select(ProviderModelCredential).where(
                ProviderModelCredential.id == credential_id,
                ProviderModelCredential.tenant_id == self.tenant_id,
                ProviderModelCredential.provider_name == self.provider.provider,
                ProviderModelCredential.model_name == model,
                ProviderModelCredential.model_type == model_type.to_origin_model_type(),
            )
            credential_record = session.execute(stmt).scalar_one_or_none()
            if not credential_record:
                raise ValueError("Credential record not found.")

            provider_model_record = self._get_custom_model_record(model_type=model_type, model=model, session=session)
            if not provider_model_record:
                raise ValueError("The custom model record not found.")

            provider_model_record.credential_id = credential_record.id
            provider_model_record.updated_at = naive_utc_now()
            session.add(provider_model_record)
            session.commit()

    def delete_custom_model(self, model_type: ModelType, model: str) -> None:
        """
        Delete custom model.
        :param model_type: model type
        :param model: model name
        :return:
        """
        with Session(db.engine) as session:
            # get provider model
            provider_model_record = self._get_custom_model_record(model_type=model_type, model=model, session=session)

            # delete provider model
            if provider_model_record:
                session.delete(provider_model_record)
                session.commit()

                provider_model_credentials_cache = ProviderCredentialsCache(
                    tenant_id=self.tenant_id,
                    identity_id=provider_model_record.id,
                    cache_type=ProviderCredentialsCacheType.MODEL,
                )

                provider_model_credentials_cache.delete()

    def _get_provider_model_setting(
        self, model_type: ModelType, model: str, session: Session
    ) -> ProviderModelSetting | None:
        """
        Get provider model setting.
        """
        model_provider_id = ModelProviderID(self.provider.provider)
        provider_names = [self.provider.provider]
        if model_provider_id.is_langgenius():
            provider_names.append(model_provider_id.provider_name)

        stmt = select(ProviderModelSetting).where(
            ProviderModelSetting.tenant_id == self.tenant_id,
            ProviderModelSetting.provider_name.in_(provider_names),
            ProviderModelSetting.model_type == model_type.to_origin_model_type(),
            ProviderModelSetting.model_name == model,
        )
        return session.execute(stmt).scalars().first()

    def enable_model(self, model_type: ModelType, model: str) -> ProviderModelSetting:
        """
        Enable model.
        :param model_type: model type
        :param model: model name
        :return:
        """
        with Session(db.engine) as session:
            model_setting = self._get_provider_model_setting(model_type=model_type, model=model, session=session)

            if model_setting:
                model_setting.enabled = True
                model_setting.updated_at = naive_utc_now()

            else:
                model_setting = ProviderModelSetting(
                    tenant_id=self.tenant_id,
                    provider_name=self.provider.provider,
                    model_type=model_type.to_origin_model_type(),
                    model_name=model,
                    enabled=True,
                )
                session.add(model_setting)
            session.commit()

        return model_setting

    def disable_model(self, model_type: ModelType, model: str) -> ProviderModelSetting:
        """
        Disable model.
        :param model_type: model type
        :param model: model name
        :return:
        """
        with Session(db.engine) as session:
            model_setting = self._get_provider_model_setting(model_type=model_type, model=model, session=session)

            if model_setting:
                model_setting.enabled = False
                model_setting.updated_at = naive_utc_now()
            else:
                model_setting = ProviderModelSetting(
                    tenant_id=self.tenant_id,
                    provider_name=self.provider.provider,
                    model_type=model_type.to_origin_model_type(),
                    model_name=model,
                    enabled=False,
                )
                session.add(model_setting)
            session.commit()

        return model_setting

    def get_provider_model_setting(self, model_type: ModelType, model: str) -> Optional[ProviderModelSetting]:
        """
        Get provider model setting.
        :param model_type: model type
        :param model: model name
        :return:
        """
        with Session(db.engine) as session:
            return self._get_provider_model_setting(model_type=model_type, model=model, session=session)

    def enable_model_load_balancing(self, model_type: ModelType, model: str) -> ProviderModelSetting:
        """
        Enable model load balancing.
        :param model_type: model type
        :param model: model name
        :return:
        """
        model_provider_id = ModelProviderID(self.provider.provider)
        provider_names = [self.provider.provider]
        if model_provider_id.is_langgenius():
            provider_names.append(model_provider_id.provider_name)

        with Session(db.engine) as session:
            stmt = select(func.count(LoadBalancingModelConfig.id)).where(
                LoadBalancingModelConfig.tenant_id == self.tenant_id,
                LoadBalancingModelConfig.provider_name.in_(provider_names),
                LoadBalancingModelConfig.model_type == model_type.to_origin_model_type(),
                LoadBalancingModelConfig.model_name == model,
            )
            load_balancing_config_count = session.execute(stmt).scalar() or 0
            if load_balancing_config_count <= 1:
                raise ValueError("Model load balancing configuration must be more than 1.")

            model_setting = self._get_provider_model_setting(model_type=model_type, model=model, session=session)

            if model_setting:
                model_setting.load_balancing_enabled = True
                model_setting.updated_at = naive_utc_now()
            else:
                model_setting = ProviderModelSetting(
                    tenant_id=self.tenant_id,
                    provider_name=self.provider.provider,
                    model_type=model_type.to_origin_model_type(),
                    model_name=model,
                    load_balancing_enabled=True,
                )
                session.add(model_setting)
            session.commit()

        return model_setting

    def disable_model_load_balancing(self, model_type: ModelType, model: str) -> ProviderModelSetting:
        """
        Disable model load balancing.
        :param model_type: model type
        :param model: model name
        :return:
        """

        with Session(db.engine) as session:
            model_setting = self._get_provider_model_setting(model_type=model_type, model=model, session=session)

            if model_setting:
                model_setting.load_balancing_enabled = False
                model_setting.updated_at = naive_utc_now()
            else:
                model_setting = ProviderModelSetting(
                    tenant_id=self.tenant_id,
                    provider_name=self.provider.provider,
                    model_type=model_type.to_origin_model_type(),
                    model_name=model,
                    load_balancing_enabled=False,
                )
                session.add(model_setting)
            session.commit()

        return model_setting

    def get_model_type_instance(self, model_type: ModelType) -> AIModel:
        """
        Get current model type instance.

        :param model_type: model type
        :return:
        """
        model_provider_factory = ModelProviderFactory(self.tenant_id)

        # Get model instance of LLM
        return model_provider_factory.get_model_type_instance(provider=self.provider.provider, model_type=model_type)

    def get_model_schema(self, model_type: ModelType, model: str, credentials: dict | None) -> AIModelEntity | None:
        """
        Get model schema
        """
        model_provider_factory = ModelProviderFactory(self.tenant_id)
        return model_provider_factory.get_model_schema(
            provider=self.provider.provider, model_type=model_type, model=model, credentials=credentials
        )

    def switch_preferred_provider_type(self, provider_type: ProviderType, session: Session | None = None) -> None:
        """
        Switch preferred provider type.
        :param provider_type:
        :return:
        """
        if provider_type == self.preferred_provider_type:
            return

        if provider_type == ProviderType.SYSTEM and not self.system_configuration.enabled:
            return

        def _switch(s: Session) -> None:
            # get preferred provider
            model_provider_id = ModelProviderID(self.provider.provider)
            provider_names = [self.provider.provider]
            if model_provider_id.is_langgenius():
                provider_names.append(model_provider_id.provider_name)

            stmt = select(TenantPreferredModelProvider).where(
                TenantPreferredModelProvider.tenant_id == self.tenant_id,
                TenantPreferredModelProvider.provider_name.in_(provider_names),
            )
            preferred_model_provider = s.execute(stmt).scalars().first()

            if preferred_model_provider:
                preferred_model_provider.preferred_provider_type = provider_type.value
            else:
                preferred_model_provider = TenantPreferredModelProvider(
                    tenant_id=self.tenant_id,
                    provider_name=self.provider.provider,
                    preferred_provider_type=provider_type.value,
                )
                s.add(preferred_model_provider)
            s.commit()

        if session:
            return _switch(session)
        else:
            with Session(db.engine) as session:
                return _switch(session)

    def extract_secret_variables(self, credential_form_schemas: list[CredentialFormSchema]) -> list[str]:
        """
        Extract secret input form variables.

        :param credential_form_schemas:
        :return:
        """
        secret_input_form_variables = []
        for credential_form_schema in credential_form_schemas:
            if credential_form_schema.type == FormType.SECRET_INPUT:
                secret_input_form_variables.append(credential_form_schema.variable)

        return secret_input_form_variables

    def obfuscated_credentials(self, credentials: dict, credential_form_schemas: list[CredentialFormSchema]) -> dict:
        """
        Obfuscated credentials.

        :param credentials: credentials
        :param credential_form_schemas: credential form schemas
        :return:
        """
        # Get provider credential secret variables
        credential_secret_variables = self.extract_secret_variables(credential_form_schemas)

        # Obfuscate provider credentials
        copy_credentials = credentials.copy()
        for key, value in copy_credentials.items():
            if key in credential_secret_variables:
                copy_credentials[key] = encrypter.obfuscated_token(value)

        return copy_credentials

    def get_provider_model(
        self, model_type: ModelType, model: str, only_active: bool = False
    ) -> Optional[ModelWithProviderEntity]:
        """
        Get provider model.
        :param model_type: model type
        :param model: model name
        :param only_active: return active model only
        :return:
        """
        provider_models = self.get_provider_models(model_type, only_active, model)

        for provider_model in provider_models:
            if provider_model.model == model:
                return provider_model

        return None

    def get_provider_models(
        self, model_type: Optional[ModelType] = None, only_active: bool = False, model: Optional[str] = None
    ) -> list[ModelWithProviderEntity]:
        """
        Get provider models.
        :param model_type: model type
        :param only_active: only active models
        :param model: model name
        :return:
        """
        model_provider_factory = ModelProviderFactory(self.tenant_id)
        provider_schema = model_provider_factory.get_provider_schema(self.provider.provider)

        model_types: list[ModelType] = []
        if model_type:
            model_types.append(model_type)
        else:
            model_types = list(provider_schema.supported_model_types)

        # Group model settings by model type and model
        model_setting_map: defaultdict[ModelType, dict[str, ModelSettings]] = defaultdict(dict)
        for model_setting in self.model_settings:
            model_setting_map[model_setting.model_type][model_setting.model] = model_setting

        if self.using_provider_type == ProviderType.SYSTEM:
            provider_models = self._get_system_provider_models(
                model_types=model_types, provider_schema=provider_schema, model_setting_map=model_setting_map
            )
        else:
            provider_models = self._get_custom_provider_models(
                model_types=model_types,
                provider_schema=provider_schema,
                model_setting_map=model_setting_map,
                model=model,
            )

        if only_active:
            provider_models = [m for m in provider_models if m.status == ModelStatus.ACTIVE]

        # resort provider_models
        # Optimize sorting logic: first sort by provider.position order, then by model_type.value
        # Get the position list for model types (retrieve only once for better performance)
        model_type_positions = {}
        if hasattr(self.provider, "position") and self.provider.position:
            model_type_positions = self.provider.position

        def get_sort_key(model: ModelWithProviderEntity):
            # Get the position list for the current model type
            positions = model_type_positions.get(model.model_type.value, [])

            # If the model name is in the position list, use its index for sorting
            # Otherwise use a large value (list length) to place undefined models at the end
            position_index = positions.index(model.model) if model.model in positions else len(positions)

            # Return composite sort key: (model_type value, model position index)
            return (model.model_type.value, position_index)

        # Sort using the composite sort key
        return sorted(provider_models, key=get_sort_key)

    def _get_system_provider_models(
        self,
        model_types: Sequence[ModelType],
        provider_schema: ProviderEntity,
        model_setting_map: dict[ModelType, dict[str, ModelSettings]],
    ) -> list[ModelWithProviderEntity]:
        """
        Get system provider models.

        :param model_types: model types
        :param provider_schema: provider schema
        :param model_setting_map: model setting map
        :return:
        """
        provider_models = []
        for model_type in model_types:
            for m in provider_schema.models:
                if m.model_type != model_type:
                    continue

                status = ModelStatus.ACTIVE
                if m.model_type in model_setting_map and m.model in model_setting_map[m.model_type]:
                    model_setting = model_setting_map[m.model_type][m.model]
                    if model_setting.enabled is False:
                        status = ModelStatus.DISABLED

                provider_models.append(
                    ModelWithProviderEntity(
                        model=m.model,
                        label=m.label,
                        model_type=m.model_type,
                        features=m.features,
                        fetch_from=m.fetch_from,
                        model_properties=m.model_properties,
                        deprecated=m.deprecated,
                        provider=SimpleModelProviderEntity(self.provider),
                        status=status,
                    )
                )

        if self.provider.provider not in original_provider_configurate_methods:
            original_provider_configurate_methods[self.provider.provider] = []
            for configurate_method in provider_schema.configurate_methods:
                original_provider_configurate_methods[self.provider.provider].append(configurate_method)

        should_use_custom_model = False
        if original_provider_configurate_methods[self.provider.provider] == [ConfigurateMethod.CUSTOMIZABLE_MODEL]:
            should_use_custom_model = True

        for quota_configuration in self.system_configuration.quota_configurations:
            if self.system_configuration.current_quota_type != quota_configuration.quota_type:
                continue

            restrict_models = quota_configuration.restrict_models
            if len(restrict_models) == 0:
                break

            if should_use_custom_model:
                if original_provider_configurate_methods[self.provider.provider] == [
                    ConfigurateMethod.CUSTOMIZABLE_MODEL
                ]:
                    # only customizable model
                    for restrict_model in restrict_models:
                        copy_credentials = (
                            self.system_configuration.credentials.copy()
                            if self.system_configuration.credentials
                            else {}
                        )
                        if restrict_model.base_model_name:
                            copy_credentials["base_model_name"] = restrict_model.base_model_name

                        try:
                            custom_model_schema = self.get_model_schema(
                                model_type=restrict_model.model_type,
                                model=restrict_model.model,
                                credentials=copy_credentials,
                            )
                        except Exception as ex:
                            logger.warning("get custom model schema failed, %s", ex)
                            continue

                        if not custom_model_schema:
                            continue

                        if custom_model_schema.model_type not in model_types:
                            continue

                        status = ModelStatus.ACTIVE
                        if (
                            custom_model_schema.model_type in model_setting_map
                            and custom_model_schema.model in model_setting_map[custom_model_schema.model_type]
                        ):
                            model_setting = model_setting_map[custom_model_schema.model_type][custom_model_schema.model]
                            if model_setting.enabled is False:
                                status = ModelStatus.DISABLED

                        provider_models.append(
                            ModelWithProviderEntity(
                                model=custom_model_schema.model,
                                label=custom_model_schema.label,
                                model_type=custom_model_schema.model_type,
                                features=custom_model_schema.features,
                                fetch_from=FetchFrom.PREDEFINED_MODEL,
                                model_properties=custom_model_schema.model_properties,
                                deprecated=custom_model_schema.deprecated,
                                provider=SimpleModelProviderEntity(self.provider),
                                status=status,
                            )
                        )

            # if llm name not in restricted llm list, remove it
            restrict_model_names = [rm.model for rm in restrict_models]
            for model in provider_models:
                if model.model_type == ModelType.LLM and model.model not in restrict_model_names:
                    model.status = ModelStatus.NO_PERMISSION
                elif not quota_configuration.is_valid:
                    model.status = ModelStatus.QUOTA_EXCEEDED

        return provider_models

    def _get_custom_provider_models(
        self,
        model_types: Sequence[ModelType],
        provider_schema: ProviderEntity,
        model_setting_map: dict[ModelType, dict[str, ModelSettings]],
        model: Optional[str] = None,
    ) -> list[ModelWithProviderEntity]:
        """
        Get custom provider models.

        :param model_types: model types
        :param provider_schema: provider schema
        :param model_setting_map: model setting map
        :return:
        """
        provider_models = []

        credentials = None
        if self.custom_configuration.provider:
            credentials = self.custom_configuration.provider.credentials

        for model_type in model_types:
            if model_type not in self.provider.supported_model_types:
                continue

            for m in provider_schema.models:
                if m.model_type != model_type:
                    continue

                status = ModelStatus.ACTIVE if credentials else ModelStatus.NO_CONFIGURE
                load_balancing_enabled = False
                has_invalid_load_balancing_configs = False
                if m.model_type in model_setting_map and m.model in model_setting_map[m.model_type]:
                    model_setting = model_setting_map[m.model_type][m.model]
                    if model_setting.enabled is False:
                        status = ModelStatus.DISABLED

                    provider_model_lb_configs = [
                        config
                        for config in model_setting.load_balancing_configs
                        if config.credential_source_type != "custom_model"
                    ]

                    load_balancing_enabled = model_setting.load_balancing_enabled
                    # when the user enable load_balancing but available configs are less than 2 display warning
                    has_invalid_load_balancing_configs = load_balancing_enabled and len(provider_model_lb_configs) < 2

                provider_models.append(
                    ModelWithProviderEntity(
                        model=m.model,
                        label=m.label,
                        model_type=m.model_type,
                        features=m.features,
                        fetch_from=m.fetch_from,
                        model_properties=m.model_properties,
                        deprecated=m.deprecated,
                        provider=SimpleModelProviderEntity(self.provider),
                        status=status,
                        load_balancing_enabled=load_balancing_enabled,
                        has_invalid_load_balancing_configs=has_invalid_load_balancing_configs,
                    )
                )

        # custom models
        for model_configuration in self.custom_configuration.models:
            if model_configuration.model_type not in model_types:
                continue
            if model_configuration.unadded_to_model_list:
                continue
            if model and model != model_configuration.model:
                continue
            try:
                custom_model_schema = self.get_model_schema(
                    model_type=model_configuration.model_type,
                    model=model_configuration.model,
                    credentials=model_configuration.credentials,
                )
            except Exception as ex:
                logger.warning("get custom model schema failed, %s", ex)
                continue

            if not custom_model_schema:
                continue

            status = ModelStatus.ACTIVE
            load_balancing_enabled = False
            has_invalid_load_balancing_configs = False
            if (
                custom_model_schema.model_type in model_setting_map
                and custom_model_schema.model in model_setting_map[custom_model_schema.model_type]
            ):
                model_setting = model_setting_map[custom_model_schema.model_type][custom_model_schema.model]
                if model_setting.enabled is False:
                    status = ModelStatus.DISABLED

                custom_model_lb_configs = [
                    config
                    for config in model_setting.load_balancing_configs
                    if config.credential_source_type != "provider"
                ]

                load_balancing_enabled = model_setting.load_balancing_enabled
                # when the user enable load_balancing but available configs are less than 2 display warning
                has_invalid_load_balancing_configs = load_balancing_enabled and len(custom_model_lb_configs) < 2

            if len(model_configuration.available_model_credentials) > 0 and not model_configuration.credentials:
                status = ModelStatus.CREDENTIAL_REMOVED

            provider_models.append(
                ModelWithProviderEntity(
                    model=custom_model_schema.model,
                    label=custom_model_schema.label,
                    model_type=custom_model_schema.model_type,
                    features=custom_model_schema.features,
                    fetch_from=FetchFrom.CUSTOMIZABLE_MODEL,
                    model_properties=custom_model_schema.model_properties,
                    deprecated=custom_model_schema.deprecated,
                    provider=SimpleModelProviderEntity(self.provider),
                    status=status,
                    load_balancing_enabled=load_balancing_enabled,
                    has_invalid_load_balancing_configs=has_invalid_load_balancing_configs,
                )
            )

        return provider_models


class ProviderConfigurations(BaseModel):
    """
    Model class for provider configuration dict.
    """

    tenant_id: str
    configurations: dict[str, ProviderConfiguration] = Field(default_factory=dict)

    def __init__(self, tenant_id: str):
        super().__init__(tenant_id=tenant_id)

    def get_models(
        self, provider: Optional[str] = None, model_type: Optional[ModelType] = None, only_active: bool = False
    ) -> list[ModelWithProviderEntity]:
        """
        Get available models.

        If preferred provider type is `system`:
          Get the current **system mode** if provider supported,
          if all system modes are not available (no quota), it is considered to be the **custom credential mode**.
          If there is no model configured in custom mode, it is treated as no_configure.
        system > custom > no_configure

        If preferred provider type is `custom`:
          If custom credentials are configured, it is treated as custom mode.
          Otherwise, get the current **system mode** if supported,
          If all system modes are not available (no quota), it is treated as no_configure.
        custom > system > no_configure

        If real mode is `system`, use system credentials to get models,
          paid quotas > provider free quotas > system free quotas
          include pre-defined models (exclude GPT-4, status marked as `no_permission`).
        If real mode is `custom`, use workspace custom credentials to get models,
          include pre-defined models, custom models(manual append).
        If real mode is `no_configure`, only return pre-defined models from `model runtime`.
          (model status marked as `no_configure` if preferred provider type is `custom` otherwise `quota_exceeded`)
        model status marked as `active` is available.

        :param provider: provider name
        :param model_type: model type
        :param only_active: only active models
        :return:
        """
        all_models = []
        for provider_configuration in self.values():
            if provider and provider_configuration.provider.provider != provider:
                continue

            all_models.extend(provider_configuration.get_provider_models(model_type, only_active))

        return all_models

    def to_list(self) -> list[ProviderConfiguration]:
        """
        Convert to list.

        :return:
        """
        return list(self.values())

    def __getitem__(self, key):
        if "/" not in key:
            key = str(ModelProviderID(key))

        return self.configurations[key]

    def __setitem__(self, key, value):
        self.configurations[key] = value

    def __iter__(self):
        return iter(self.configurations)

    def values(self) -> Iterator[ProviderConfiguration]:
        return iter(self.configurations.values())

    def get(self, key, default=None) -> ProviderConfiguration | None:
        if "/" not in key:
            key = str(ModelProviderID(key))

        return self.configurations.get(key, default)  # type: ignore


class ProviderModelBundle(BaseModel):
    """
    Provider model bundle.
    """

    configuration: ProviderConfiguration
    model_type_instance: AIModel

    # pydantic configs
    model_config = ConfigDict(arbitrary_types_allowed=True, protected_namespaces=())<|MERGE_RESOLUTION|>--- conflicted
+++ resolved
@@ -410,18 +410,11 @@
         :return:
         """
         with Session(db.engine) as session:
-<<<<<<< HEAD
-            if credential_name and self._check_provider_credential_name_exists(
-                credential_name=credential_name, session=session
-            ):
-                raise ValueError(f"Credential with name '{credential_name}' already exists.")
-=======
             if credential_name:
                 if self._check_provider_credential_name_exists(
                     credential_name=credential_name, session=session
                 ):
                     raise ValueError(f"Credential with name '{credential_name}' already exists.")
->>>>>>> 8f985368
             else:
                 credential_name = self._generate_provider_credential_name(session)
 
@@ -898,18 +891,11 @@
         :return:
         """
         with Session(db.engine) as session:
-<<<<<<< HEAD
-            if credential_name and self._check_custom_model_credential_name_exists(
-                model=model, model_type=model_type, credential_name=credential_name, session=session
-            ):
-                raise ValueError(f"Model credential with name '{credential_name}' already exists for {model}.")
-=======
             if credential_name:
                 if self._check_custom_model_credential_name_exists(
                     model=model, model_type=model_type, credential_name=credential_name, session=session
                 ):
                     raise ValueError(f"Model credential with name '{credential_name}' already exists for {model}.")
->>>>>>> 8f985368
             else:
                 credential_name = self._generate_custom_model_credential_name(
                     model=model, model_type=model_type, session=session
