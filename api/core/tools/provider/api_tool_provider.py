--- conflicted
+++ resolved
@@ -1,10 +1,6 @@
-<<<<<<< HEAD
-
 from pydantic import Field
 
 from core.entities.provider_entities import ProviderConfig
-=======
->>>>>>> b6b1057a
 from core.tools.entities.common_entities import I18nObject
 from core.tools.entities.tool_bundle import ApiToolBundle
 from core.tools.entities.tool_entities import (
@@ -25,23 +21,13 @@
     @staticmethod
     def from_db(db_provider: ApiToolProvider, auth_type: ApiProviderAuthType) -> "ApiToolProviderController":
         credentials_schema = {
-<<<<<<< HEAD
-            'auth_type': ProviderConfig(
-                name='auth_type',
-=======
-            "auth_type": ToolProviderCredentials(
+            "auth_type": ProviderConfig(
                 name="auth_type",
->>>>>>> b6b1057a
                 required=True,
                 type=ProviderConfig.Type.SELECT,
                 options=[
-<<<<<<< HEAD
-                    ProviderConfig.Option(value='none', label=I18nObject(en_US='None', zh_Hans='无')),
-                    ProviderConfig.Option(value='api_key', label=I18nObject(en_US='api_key', zh_Hans='api_key'))
-=======
-                    ToolCredentialsOption(value="none", label=I18nObject(en_US="None", zh_Hans="无")),
-                    ToolCredentialsOption(value="api_key", label=I18nObject(en_US="api_key", zh_Hans="api_key")),
->>>>>>> b6b1057a
+                    ProviderConfig.Option(value="none", label=I18nObject(en_US="None", zh_Hans="无")),
+                    ProviderConfig.Option(value="api_key", label=I18nObject(en_US="api_key", zh_Hans="api_key")),
                 ],
                 default="none",
                 help=I18nObject(en_US="The auth type of the api provider", zh_Hans="api provider 的认证类型"),
@@ -50,68 +36,31 @@
         if auth_type == ApiProviderAuthType.API_KEY:
             credentials_schema = {
                 **credentials_schema,
-<<<<<<< HEAD
-                'api_key_header': ProviderConfig(
-                    name='api_key_header',
-                    required=False,
-                    default='api_key',
-                    type=ProviderConfig.Type.TEXT_INPUT,
-                    help=I18nObject(
-                        en_US='The header name of the api key',
-                        zh_Hans='携带 api key 的 header 名称'
-                    )
-                ),
-                'api_key_value': ProviderConfig(
-                    name='api_key_value',
-                    required=True,
-                    type=ProviderConfig.Type.SECRET_INPUT,
-                    help=I18nObject(
-                        en_US='The api key',
-                        zh_Hans='api key的值'
-                    )
-                ),
-                'api_key_header_prefix': ProviderConfig(
-                    name='api_key_header_prefix',
-                    required=False,
-                    default='basic',
-                    type=ProviderConfig.Type.SELECT,
-                    help=I18nObject(
-                        en_US='The prefix of the api key header',
-                        zh_Hans='api key header 的前缀'
-                    ),
-                    options=[
-                        ProviderConfig.Option(value='basic', label=I18nObject(en_US='Basic', zh_Hans='Basic')),
-                        ProviderConfig.Option(value='bearer', label=I18nObject(en_US='Bearer', zh_Hans='Bearer')),
-                        ProviderConfig.Option(value='custom', label=I18nObject(en_US='Custom', zh_Hans='Custom'))
-                    ]
-                )
-=======
-                "api_key_header": ToolProviderCredentials(
+                "api_key_header": ProviderConfig(
                     name="api_key_header",
                     required=False,
                     default="api_key",
-                    type=ToolProviderCredentials.CredentialsType.TEXT_INPUT,
+                    type=ProviderConfig.Type.TEXT_INPUT,
                     help=I18nObject(en_US="The header name of the api key", zh_Hans="携带 api key 的 header 名称"),
                 ),
-                "api_key_value": ToolProviderCredentials(
+                "api_key_value": ProviderConfig(
                     name="api_key_value",
                     required=True,
-                    type=ToolProviderCredentials.CredentialsType.SECRET_INPUT,
+                    type=ProviderConfig.Type.SECRET_INPUT,
                     help=I18nObject(en_US="The api key", zh_Hans="api key的值"),
                 ),
-                "api_key_header_prefix": ToolProviderCredentials(
+                "api_key_header_prefix": ProviderConfig(
                     name="api_key_header_prefix",
                     required=False,
                     default="basic",
-                    type=ToolProviderCredentials.CredentialsType.SELECT,
+                    type=ProviderConfig.Type.SELECT,
                     help=I18nObject(en_US="The prefix of the api key header", zh_Hans="api key header 的前缀"),
                     options=[
-                        ToolCredentialsOption(value="basic", label=I18nObject(en_US="Basic", zh_Hans="Basic")),
-                        ToolCredentialsOption(value="bearer", label=I18nObject(en_US="Bearer", zh_Hans="Bearer")),
-                        ToolCredentialsOption(value="custom", label=I18nObject(en_US="Custom", zh_Hans="Custom")),
+                        ProviderConfig.Option(value="basic", label=I18nObject(en_US="Basic", zh_Hans="Basic")),
+                        ProviderConfig.Option(value="bearer", label=I18nObject(en_US="Bearer", zh_Hans="Bearer")),
+                        ProviderConfig.Option(value="custom", label=I18nObject(en_US="Custom", zh_Hans="Custom")),
                     ],
                 ),
->>>>>>> b6b1057a
             }
         elif auth_type == ApiProviderAuthType.NONE:
             pass
@@ -129,19 +78,11 @@
                     "description": {"en_US": db_provider.description, "zh_Hans": db_provider.description},
                     "icon": db_provider.icon,
                 },
-<<<<<<< HEAD
-                'icon': db_provider.icon,
-            },
-            'credentials_schema': credentials_schema,
-            'provider_id': db_provider.id or '',
-            'tenant_id': db_provider.tenant_id or '',
-        })
-=======
                 "credentials_schema": credentials_schema,
                 "provider_id": db_provider.id or "",
-            }
+                "tenant_id": db_provider.tenant_id or "",
+            },
         )
->>>>>>> b6b1057a
 
     @property
     def provider_type(self) -> ToolProviderType:
@@ -193,13 +134,8 @@
         """
         if self.tools is not None:
             return self.tools
-<<<<<<< HEAD
-        
+
         tools: list[ApiTool] = []
-=======
-
-        tools: list[Tool] = []
->>>>>>> b6b1057a
 
         # get tenant api providers
         db_providers: list[ApiToolProvider] = (
