--- conflicted
+++ resolved
@@ -698,15 +698,11 @@
         """
         get api provider
         """
-<<<<<<< HEAD
-        provider_obj: ApiToolProvider | None = (
-=======
         """
             get tool provider
         """
         provider_name = provider
-        provider: ApiToolProvider = (
->>>>>>> db1d2aaf
+        provider_obj: ApiToolProvider = (
             db.session.query(ApiToolProvider)
             .filter(
                 ApiToolProvider.tenant_id == tenant_id,
@@ -715,13 +711,8 @@
             .first()
         )
 
-<<<<<<< HEAD
         if provider_obj is None:
-            raise ValueError(f"you have not added provider {provider}")
-=======
-        if provider is None:
             raise ValueError(f"you have not added provider {provider_name}")
->>>>>>> db1d2aaf
 
         try:
             credentials = json.loads(provider_obj.credentials_str) or {}
