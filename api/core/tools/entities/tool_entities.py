import base64
import enum
from collections.abc import Mapping
from enum import Enum
from typing import Any, Optional, Union

from pydantic import BaseModel, ConfigDict, Field, ValidationInfo, field_serializer, field_validator

from core.entities.provider_entities import ProviderConfig
from core.plugin.entities.parameters import (
    PluginParameter,
    PluginParameterOption,
    PluginParameterType,
    as_normal_type,
    cast_parameter_value,
    init_frontend_parameter,
)
from core.tools.entities.common_entities import I18nObject
from core.tools.entities.constants import TOOL_SELECTOR_MODEL_IDENTITY


class ToolLabelEnum(Enum):
    SEARCH = "search"
    IMAGE = "image"
    VIDEOS = "videos"
    WEATHER = "weather"
    FINANCE = "finance"
    DESIGN = "design"
    TRAVEL = "travel"
    SOCIAL = "social"
    NEWS = "news"
    MEDICAL = "medical"
    PRODUCTIVITY = "productivity"
    EDUCATION = "education"
    BUSINESS = "business"
    ENTERTAINMENT = "entertainment"
    UTILITIES = "utilities"
    OTHER = "other"


class ToolProviderType(enum.StrEnum):
    """
    Enum class for tool provider
    """

    PLUGIN = "plugin"
    BUILT_IN = "builtin"
    WORKFLOW = "workflow"
    API = "api"
    APP = "app"
    DATASET_RETRIEVAL = "dataset-retrieval"

    @classmethod
    def value_of(cls, value: str) -> "ToolProviderType":
        """
        Get value of given mode.

        :param value: mode value
        :return: mode
        """
        for mode in cls:
            if mode.value == value:
                return mode
        raise ValueError(f"invalid mode value {value}")


class ApiProviderSchemaType(Enum):
    """
    Enum class for api provider schema type.
    """

    OPENAPI = "openapi"
    SWAGGER = "swagger"
    OPENAI_PLUGIN = "openai_plugin"
    OPENAI_ACTIONS = "openai_actions"

    @classmethod
    def value_of(cls, value: str) -> "ApiProviderSchemaType":
        """
        Get value of given mode.

        :param value: mode value
        :return: mode
        """
        for mode in cls:
            if mode.value == value:
                return mode
        raise ValueError(f"invalid mode value {value}")


class ApiProviderAuthType(Enum):
    """
    Enum class for api provider auth type.
    """

    NONE = "none"
    API_KEY = "api_key"

    @classmethod
    def value_of(cls, value: str) -> "ApiProviderAuthType":
        """
        Get value of given mode.

        :param value: mode value
        :return: mode
        """
        for mode in cls:
            if mode.value == value:
                return mode
        raise ValueError(f"invalid mode value {value}")


class ToolInvokeMessage(BaseModel):
    class TextMessage(BaseModel):
        text: str

    class JsonMessage(BaseModel):
        json_object: dict

    class BlobMessage(BaseModel):
        blob: bytes

    class FileMessage(BaseModel):
        pass

    class VariableMessage(BaseModel):
        variable_name: str = Field(..., description="The name of the variable")
        variable_value: str = Field(..., description="The value of the variable")
        stream: bool = Field(default=False, description="Whether the variable is streamed")

        @field_validator("variable_value", mode="before")
        @classmethod
        def transform_variable_value(cls, value, values) -> Any:
            """
            Only basic types and lists are allowed.
            """
            if not isinstance(value, dict | list | str | int | float | bool):
                raise ValueError("Only basic types and lists are allowed.")

            # if stream is true, the value must be a string
            if values.get("stream"):
                if not isinstance(value, str):
                    raise ValueError("When 'stream' is True, 'variable_value' must be a string.")

            return value

        @field_validator("variable_name", mode="before")
        @classmethod
        def transform_variable_name(cls, value) -> str:
            """
            The variable name must be a string.
            """
            if value in {"json", "text", "files"}:
                raise ValueError(f"The variable name '{value}' is reserved.")
            return value

    class LogMessage(BaseModel):
        class LogStatus(Enum):
            START = "start"
            ERROR = "error"
            SUCCESS = "success"

        id: str
        label: str = Field(..., description="The label of the log")
        parent_id: Optional[str] = Field(default=None, description="Leave empty for root log")
        error: Optional[str] = Field(default=None, description="The error message")
        status: LogStatus = Field(..., description="The status of the log")
        data: Mapping[str, Any] = Field(..., description="Detailed log data")

    class MessageType(Enum):
        TEXT = "text"
        IMAGE = "image"
        LINK = "link"
        BLOB = "blob"
        JSON = "json"
        IMAGE_LINK = "image_link"
        BINARY_LINK = "binary_link"
        VARIABLE = "variable"
        FILE = "file"
        LOG = "log"

    type: MessageType = MessageType.TEXT
    """
        plain text, image url or link url
    """
    message: JsonMessage | TextMessage | BlobMessage | VariableMessage | FileMessage | LogMessage | None
    meta: dict[str, Any] | None = None

    @field_validator("message", mode="before")
    @classmethod
    def decode_blob_message(cls, v):
        if isinstance(v, dict) and "blob" in v:
            try:
                v["blob"] = base64.b64decode(v["blob"])
            except Exception:
                pass
        return v

    @field_serializer("message")
    def serialize_message(self, v):
        if isinstance(v, self.BlobMessage):
            return {"blob": base64.b64encode(v.blob).decode("utf-8")}
        return v


class ToolInvokeMessageBinary(BaseModel):
    mimetype: str = Field(..., description="The mimetype of the binary")
    url: str = Field(..., description="The url of the binary")
    file_var: Optional[dict[str, Any]] = None


class ToolParameter(PluginParameter):
    """
    Overrides type
    """

    class ToolParameterType(enum.StrEnum):
        """
        removes TOOLS_SELECTOR from PluginParameterType
        """

        STRING = PluginParameterType.STRING.value
        NUMBER = PluginParameterType.NUMBER.value
        BOOLEAN = PluginParameterType.BOOLEAN.value
        SELECT = PluginParameterType.SELECT.value
        SECRET_INPUT = PluginParameterType.SECRET_INPUT.value
        FILE = PluginParameterType.FILE.value
        FILES = PluginParameterType.FILES.value
        APP_SELECTOR = PluginParameterType.APP_SELECTOR.value
        MODEL_SELECTOR = PluginParameterType.MODEL_SELECTOR.value

        # deprecated, should not use.
        SYSTEM_FILES = PluginParameterType.SYSTEM_FILES.value

        def as_normal_type(self):
            return as_normal_type(self)

        def cast_value(self, value: Any):
            return cast_parameter_value(self, value)

    class ToolParameterForm(Enum):
        SCHEMA = "schema"  # should be set while adding tool
        FORM = "form"  # should be set before invoking tool
        LLM = "llm"  # will be set by LLM

    type: ToolParameterType = Field(..., description="The type of the parameter")
    human_description: Optional[I18nObject] = Field(default=None, description="The description presented to the user")
    form: ToolParameterForm = Field(..., description="The form of the parameter, schema/form/llm")
    llm_description: Optional[str] = None

    @classmethod
    def get_simple_instance(
        cls,
        name: str,
        llm_description: str,
        typ: ToolParameterType,
        required: bool,
        options: Optional[list[str]] = None,
    ) -> "ToolParameter":
        """
        get a simple tool parameter

        :param name: the name of the parameter
        :param llm_description: the description presented to the LLM
        :param type: the type of the parameter
        :param required: if the parameter is required
        :param options: the options of the parameter
        """
        # convert options to ToolParameterOption
        # FIXME fix the type error
        if options:
<<<<<<< HEAD
            option_objs = [
                PluginParameterOption(value=option, label=I18nObject(en_US=option, zh_Hans=option))
                for option in options
=======
            options = [
                ToolParameterOption(value=option, label=I18nObject(en_US=option, zh_Hans=option))  # type: ignore
                for option in options  # type: ignore
>>>>>>> df5fb6dc
            ]
        else:
            option_objs = []

        return cls(
            name=name,
            label=I18nObject(en_US="", zh_Hans=""),
            placeholder=None,
            human_description=I18nObject(en_US="", zh_Hans=""),
            type=typ,
            form=cls.ToolParameterForm.LLM,
            llm_description=llm_description,
            required=required,
<<<<<<< HEAD
            options=option_objs,
=======
            options=options,  # type: ignore
>>>>>>> df5fb6dc
        )

    def init_frontend_parameter(self, value: Any):
        return init_frontend_parameter(self, self.type, value)


class ToolProviderIdentity(BaseModel):
    author: str = Field(..., description="The author of the tool")
    name: str = Field(..., description="The name of the tool")
    description: I18nObject = Field(..., description="The description of the tool")
    icon: str = Field(..., description="The icon of the tool")
    label: I18nObject = Field(..., description="The label of the tool")
    tags: Optional[list[ToolLabelEnum]] = Field(
        default=[],
        description="The tags of the tool",
    )


class ToolIdentity(BaseModel):
    author: str = Field(..., description="The author of the tool")
    name: str = Field(..., description="The name of the tool")
    label: I18nObject = Field(..., description="The label of the tool")
    provider: str = Field(..., description="The provider of the tool")
    icon: Optional[str] = None


class ToolDescription(BaseModel):
    human: I18nObject = Field(..., description="The description presented to the user")
    llm: str = Field(..., description="The description presented to the LLM")


class ToolEntity(BaseModel):
    identity: ToolIdentity
    parameters: list[ToolParameter] = Field(default_factory=list)
    description: Optional[ToolDescription] = None
    output_schema: Optional[dict] = None
    has_runtime_parameters: bool = Field(default=False, description="Whether the tool has runtime parameters")

    # pydantic configs
    model_config = ConfigDict(protected_namespaces=())

    @field_validator("parameters", mode="before")
    @classmethod
    def set_parameters(cls, v, validation_info: ValidationInfo) -> list[ToolParameter]:
        return v or []


class ToolProviderEntity(BaseModel):
    identity: ToolProviderIdentity
    plugin_id: Optional[str] = None
    credentials_schema: list[ProviderConfig] = Field(default_factory=list)


class ToolProviderEntityWithPlugin(ToolProviderEntity):
    tools: list[ToolEntity] = Field(default_factory=list)


class WorkflowToolParameterConfiguration(BaseModel):
    """
    Workflow tool configuration
    """

    name: str = Field(..., description="The name of the parameter")
    description: str = Field(..., description="The description of the parameter")
    form: ToolParameter.ToolParameterForm = Field(..., description="The form of the parameter")


class ToolInvokeMeta(BaseModel):
    """
    Tool invoke meta
    """

    time_cost: float = Field(..., description="The time cost of the tool invoke")
    error: Optional[str] = None
    tool_config: Optional[dict] = None

    @classmethod
    def empty(cls) -> "ToolInvokeMeta":
        """
        Get an empty instance of ToolInvokeMeta
        """
        return cls(time_cost=0.0, error=None, tool_config={})

    @classmethod
    def error_instance(cls, error: str) -> "ToolInvokeMeta":
        """
        Get an instance of ToolInvokeMeta with error
        """
        return cls(time_cost=0.0, error=error, tool_config={})

    def to_dict(self) -> dict:
        return {
            "time_cost": self.time_cost,
            "error": self.error,
            "tool_config": self.tool_config,
        }


class ToolLabel(BaseModel):
    """
    Tool label
    """

    name: str = Field(..., description="The name of the tool")
    label: I18nObject = Field(..., description="The label of the tool")
    icon: str = Field(..., description="The icon of the tool")


class ToolInvokeFrom(Enum):
    """
    Enum class for tool invoke
    """

    WORKFLOW = "workflow"
    AGENT = "agent"
    PLUGIN = "plugin"


class ToolSelector(BaseModel):
    dify_model_identity: str = TOOL_SELECTOR_MODEL_IDENTITY

    class Parameter(BaseModel):
        name: str = Field(..., description="The name of the parameter")
        type: ToolParameter.ToolParameterType = Field(..., description="The type of the parameter")
        required: bool = Field(..., description="Whether the parameter is required")
        description: str = Field(..., description="The description of the parameter")
        default: Optional[Union[int, float, str]] = None
        options: Optional[list[PluginParameterOption]] = None

    provider_id: str = Field(..., description="The id of the provider")
    tool_name: str = Field(..., description="The name of the tool")
    tool_description: str = Field(..., description="The description of the tool")
    tool_configuration: Mapping[str, Any] = Field(..., description="Configuration, type form")
    tool_parameters: Mapping[str, Parameter] = Field(..., description="Parameters, type llm")

    def to_plugin_parameter(self) -> dict[str, Any]:
        return self.model_dump()<|MERGE_RESOLUTION|>--- conflicted
+++ resolved
@@ -269,15 +269,9 @@
         # convert options to ToolParameterOption
         # FIXME fix the type error
         if options:
-<<<<<<< HEAD
             option_objs = [
                 PluginParameterOption(value=option, label=I18nObject(en_US=option, zh_Hans=option))
                 for option in options
-=======
-            options = [
-                ToolParameterOption(value=option, label=I18nObject(en_US=option, zh_Hans=option))  # type: ignore
-                for option in options  # type: ignore
->>>>>>> df5fb6dc
             ]
         else:
             option_objs = []
@@ -291,11 +285,7 @@
             form=cls.ToolParameterForm.LLM,
             llm_description=llm_description,
             required=required,
-<<<<<<< HEAD
             options=option_objs,
-=======
-            options=options,  # type: ignore
->>>>>>> df5fb6dc
         )
 
     def init_frontend_parameter(self, value: Any):
