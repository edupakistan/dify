--- conflicted
+++ resolved
@@ -78,17 +78,9 @@
 
         return a deep copy of credentials with decrypted values
         """
-        identity_id = ""
-        if self.provider_controller.identity:
-            identity_id = f"{self.provider_controller.provider_type.value}.{self.provider_controller.identity.name}"
-
         cache = ToolProviderCredentialsCache(
             tenant_id=self.tenant_id,
-<<<<<<< HEAD
             identity_id=f"{self.provider_type}.{self.provider_identity}",
-=======
-            identity_id=identity_id,
->>>>>>> cdaef30c
             cache_type=ToolProviderCredentialsCacheType.PROVIDER,
         )
         cached_credentials = cache.get()
@@ -109,24 +101,16 @@
                             continue
 
                         data[field_name] = encrypter.decrypt_token(self.tenant_id, data[field_name])
-                    except:
+                    except Exception:
                         pass
 
         cache.set(data)
         return data
 
     def delete_tool_credentials_cache(self):
-        identity_id = ""
-        if self.provider_controller.identity:
-            identity_id = f"{self.provider_controller.provider_type.value}.{self.provider_controller.identity.name}"
-
         cache = ToolProviderCredentialsCache(
             tenant_id=self.tenant_id,
-<<<<<<< HEAD
             identity_id=f"{self.provider_type}.{self.provider_identity}",
-=======
-            identity_id=identity_id,
->>>>>>> cdaef30c
             cache_type=ToolProviderCredentialsCacheType.PROVIDER,
         )
         cache.delete()
@@ -264,7 +248,7 @@
                     try:
                         has_secret_input = True
                         parameters[parameter.name] = encrypter.decrypt_token(self.tenant_id, parameters[parameter.name])
-                    except:
+                    except Exception:
                         pass
 
         if has_secret_input:
@@ -273,9 +257,6 @@
         return parameters
 
     def delete_tool_parameters_cache(self):
-        if self.tool_runtime is None or self.tool_runtime.identity is None:
-            raise ValueError("tool_runtime is required")
-
         cache = ToolParameterCache(
             tenant_id=self.tenant_id,
             provider=f"{self.provider_type.value}.{self.provider_name}",
