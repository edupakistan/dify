"""
SQLAlchemy implementation of the WorkflowNodeExecutionRepository.
"""

import dataclasses
import json
import logging
from collections.abc import Callable, Mapping, Sequence
from concurrent.futures import ThreadPoolExecutor
from typing import Any, Optional, TypeVar, Union

import psycopg2.errors
from sqlalchemy import UnaryExpression, asc, desc, select
from sqlalchemy.engine import Engine
from sqlalchemy.exc import IntegrityError
from sqlalchemy.orm import sessionmaker
from tenacity import before_sleep_log, retry, retry_if_exception, stop_after_attempt

from configs import dify_config
from core.model_runtime.utils.encoders import jsonable_encoder
from core.workflow.entities import WorkflowNodeExecution
from core.workflow.enums import NodeType, WorkflowNodeExecutionMetadataKey, WorkflowNodeExecutionStatus
from core.workflow.repositories.workflow_node_execution_repository import OrderConfig, WorkflowNodeExecutionRepository
from core.workflow.workflow_type_encoder import WorkflowRuntimeTypeConverter
from extensions.ext_storage import storage
from libs.helper import extract_tenant_id
from libs.uuid_utils import uuidv7
from models import (
    Account,
    CreatorUserRole,
    EndUser,
    WorkflowNodeExecutionModel,
    WorkflowNodeExecutionTriggeredFrom,
)
from models.enums import ExecutionOffLoadType
from models.model import UploadFile
from models.workflow import WorkflowNodeExecutionOffload
from services.file_service import FileService
from services.variable_truncator import VariableTruncator

logger = logging.getLogger(__name__)


@dataclasses.dataclass(frozen=True)
class _InputsOutputsTruncationResult:
    truncated_value: Mapping[str, Any]
    file: UploadFile
    offload: WorkflowNodeExecutionOffload


class SQLAlchemyWorkflowNodeExecutionRepository(WorkflowNodeExecutionRepository):
    """
    SQLAlchemy implementation of the WorkflowNodeExecutionRepository interface.

    This implementation supports multi-tenancy by filtering operations based on tenant_id.
    Each method creates its own session, handles the transaction, and commits changes
    to the database. This prevents long-running connections in the workflow core.

    This implementation also includes an in-memory cache for node executions to improve
    performance by reducing database queries.
    """

    def __init__(
        self,
        session_factory: sessionmaker | Engine,
        user: Union[Account, EndUser],
        app_id: str,
        triggered_from: Optional[WorkflowNodeExecutionTriggeredFrom],
    ):
        """
        Initialize the repository with a SQLAlchemy sessionmaker or engine and context information.

        Args:
            session_factory: SQLAlchemy sessionmaker or engine for creating sessions
            user: Account or EndUser object containing tenant_id, user ID, and role information
            app_id: App ID for filtering by application (can be None)
            triggered_from: Source of the execution trigger (SINGLE_STEP or WORKFLOW_RUN)
        """
        # If an engine is provided, create a sessionmaker from it
        if isinstance(session_factory, Engine):
            self._session_factory = sessionmaker(bind=session_factory, expire_on_commit=False)
        elif isinstance(session_factory, sessionmaker):
            self._session_factory = session_factory
        else:
            raise ValueError(
                f"Invalid session_factory type {type(session_factory).__name__}; expected sessionmaker or Engine"
            )

        # Extract tenant_id from user
        tenant_id = extract_tenant_id(user)
        if not tenant_id:
            raise ValueError("User must have a tenant_id or current_tenant_id")
        self._tenant_id = tenant_id

        # Store app context
        self._app_id = app_id

        # Extract user context
        self._triggered_from = triggered_from
        self._creator_user_id = user.id
        self._user = user  # Store the user object directly

        # Determine user role based on user type
        self._creator_user_role = CreatorUserRole.ACCOUNT if isinstance(user, Account) else CreatorUserRole.END_USER

        # Initialize in-memory cache for node executions
        # Key: node_execution_id, Value: WorkflowNodeExecution (DB model)
        self._node_execution_cache: dict[str, WorkflowNodeExecutionModel] = {}

        # Initialize FileService for handling offloaded data
        self._file_service = FileService(session_factory)

    def _create_truncator(self) -> VariableTruncator:
        return VariableTruncator(
            max_size_bytes=dify_config.WORKFLOW_VARIABLE_TRUNCATION_MAX_SIZE,
            array_element_limit=dify_config.WORKFLOW_VARIABLE_TRUNCATION_ARRAY_LENGTH,
            string_length_limit=dify_config.WORKFLOW_VARIABLE_TRUNCATION_STRING_LENGTH,
        )

    def _to_domain_model(self, db_model: WorkflowNodeExecutionModel) -> WorkflowNodeExecution:
        """
        Convert a database model to a domain model.

        This requires the offload_data, and correspond inputs_file and outputs_file are preloaded.

        Args:
            db_model: The database model to convert. It must have `offload_data`
                  and the corresponding `inputs_file` and `outputs_file` preloaded.

        Returns:
            The domain model
        """
        # Parse JSON fields - these might be truncated versions
        inputs = db_model.inputs_dict
        process_data = db_model.process_data_dict
        outputs = db_model.outputs_dict
        metadata = {WorkflowNodeExecutionMetadataKey(k): v for k, v in db_model.execution_metadata_dict.items()}

        # Convert status to domain enum
        status = WorkflowNodeExecutionStatus(db_model.status)

        domain_model = WorkflowNodeExecution(
            id=db_model.id,
            node_execution_id=db_model.node_execution_id,
            workflow_id=db_model.workflow_id,
            workflow_execution_id=db_model.workflow_run_id,
            index=db_model.index,
            predecessor_node_id=db_model.predecessor_node_id,
            node_id=db_model.node_id,
            node_type=NodeType(db_model.node_type),
            title=db_model.title,
            inputs=inputs,
            process_data=process_data,
            outputs=outputs,
            status=status,
            error=db_model.error,
            elapsed_time=db_model.elapsed_time,
            metadata=metadata,
            created_at=db_model.created_at,
            finished_at=db_model.finished_at,
        )

        if not db_model.offload_data:
            return domain_model

        offload_data = db_model.offload_data
        # Store truncated versions for API responses
        # TODO: consider load content concurrently.

        input_offload = _find_first(offload_data, _filter_by_offload_type(ExecutionOffLoadType.INPUTS))
        if input_offload is not None:
            assert input_offload.file is not None
            domain_model.inputs = self._load_file(input_offload.file)
            domain_model.set_truncated_inputs(inputs)

        outputs_offload = _find_first(offload_data, _filter_by_offload_type(ExecutionOffLoadType.OUTPUTS))
        if outputs_offload is not None:
            assert outputs_offload.file is not None
            domain_model.outputs = self._load_file(outputs_offload.file)
            domain_model.set_truncated_outputs(outputs)

        process_data_offload = _find_first(offload_data, _filter_by_offload_type(ExecutionOffLoadType.PROCESS_DATA))
        if process_data_offload is not None:
            assert process_data_offload.file is not None
            domain_model.process_data = self._load_file(process_data_offload.file)
            domain_model.set_truncated_process_data(process_data)

        return domain_model

    def _load_file(self, file: UploadFile) -> Mapping[str, Any]:
        content = storage.load(file.key)
        return json.loads(content)

    @staticmethod
    def _json_encode(values: Mapping[str, Any]) -> str:
        json_converter = WorkflowRuntimeTypeConverter()
        return json.dumps(json_converter.to_json_encodable(values))

    def _to_db_model(self, domain_model: WorkflowNodeExecution) -> WorkflowNodeExecutionModel:
        """
        Convert a domain model to a database model. This copies the inputs /
        process_data / outputs from domain model directly without applying truncation.

        Args:
            domain_model: The domain model to convert

        Returns:
            The database model, without setting inputs, process_data and outputs fields.
        """
        # Use values from constructor if provided
        if not self._triggered_from:
            raise ValueError("triggered_from is required in repository constructor")
        if not self._creator_user_id:
            raise ValueError("created_by is required in repository constructor")
        if not self._creator_user_role:
            raise ValueError("created_by_role is required in repository constructor")

        converter = WorkflowRuntimeTypeConverter()

        # json_converter = WorkflowRuntimeTypeConverter()
        db_model = WorkflowNodeExecutionModel()
        db_model.id = domain_model.id
        db_model.tenant_id = self._tenant_id
        if self._app_id is not None:
            db_model.app_id = self._app_id
        db_model.workflow_id = domain_model.workflow_id
        db_model.triggered_from = self._triggered_from
        db_model.workflow_run_id = domain_model.workflow_execution_id
        db_model.index = domain_model.index
        db_model.predecessor_node_id = domain_model.predecessor_node_id
        db_model.node_execution_id = domain_model.node_execution_id
        db_model.node_id = domain_model.node_id
        db_model.node_type = domain_model.node_type
        db_model.title = domain_model.title
        db_model.inputs = (
            _deterministic_json_dump(converter.to_json_encodable(domain_model.inputs))
            if domain_model.inputs is not None
            else None
        )
        db_model.process_data = (
            _deterministic_json_dump(converter.to_json_encodable(domain_model.process_data))
            if domain_model.process_data is not None
            else None
        )
        db_model.outputs = (
            _deterministic_json_dump(converter.to_json_encodable(domain_model.outputs))
            if domain_model.outputs is not None
            else None
        )
        # inputs, process_data and outputs are handled below
        db_model.status = domain_model.status
        db_model.error = domain_model.error
        db_model.elapsed_time = domain_model.elapsed_time
        db_model.execution_metadata = (
            json.dumps(jsonable_encoder(domain_model.metadata)) if domain_model.metadata else None
        )
        db_model.created_at = domain_model.created_at
        db_model.created_by_role = self._creator_user_role
        db_model.created_by = self._creator_user_id
        db_model.finished_at = domain_model.finished_at

        return db_model

<<<<<<< HEAD
    def _truncate_and_upload(
        self,
        values: Mapping[str, Any] | None,
        execution_id: str,
        type_: ExecutionOffLoadType,
    ) -> _InputsOutputsTruncationResult | None:
        if values is None:
            return None

        converter = WorkflowRuntimeTypeConverter()
        json_encodable_value = converter.to_json_encodable(values)
        truncator = self._create_truncator()
        truncated_values, truncated = truncator.truncate_variable_mapping(json_encodable_value)
        if not truncated:
            return None

        value_json = _deterministic_json_dump(json_encodable_value)
        assert value_json is not None, "value_json should be None here."

        suffix = type_.value
        upload_file = self._file_service.upload_file(
            filename=f"node_execution_{execution_id}_{suffix}.json",
            content=value_json.encode("utf-8"),
            mimetype="application/json",
            user=self._user,
        )
        offload = WorkflowNodeExecutionOffload(
            id=uuidv7(),
            tenant_id=self._tenant_id,
            app_id=self._app_id,
            node_execution_id=execution_id,
            type_=type_,
            file_id=upload_file.id,
        )
        return _InputsOutputsTruncationResult(
            truncated_value=truncated_values,
            file=upload_file,
            offload=offload,
        )
=======
    def _is_duplicate_key_error(self, exception: BaseException) -> bool:
        """Check if the exception is a duplicate key constraint violation."""
        return isinstance(exception, IntegrityError) and isinstance(exception.orig, psycopg2.errors.UniqueViolation)

    def _regenerate_id_on_duplicate(
        self, execution: WorkflowNodeExecution, db_model: WorkflowNodeExecutionModel
    ) -> None:
        """Regenerate UUID v7 for both domain and database models when duplicate key detected."""
        new_id = str(uuidv7())
        logger.warning(
            "Duplicate key conflict for workflow node execution ID %s, generating new UUID v7: %s", db_model.id, new_id
        )
        db_model.id = new_id
        execution.id = new_id
>>>>>>> 8c97937c

    def save(self, execution: WorkflowNodeExecution) -> None:
        """
        Save or update a NodeExecution domain entity to the database.

        This method serves as a domain-to-database adapter that:
        1. Converts the domain entity to its database representation
<<<<<<< HEAD
        2. Handles truncation and offloading of large inputs/outputs
        3. Persists the database model using SQLAlchemy's merge operation
        4. Maintains proper multi-tenancy by including tenant context during conversion
        5. Updates the in-memory cache for faster subsequent lookups

        The method handles both creating new records and updating existing ones through
        SQLAlchemy's merge operation.
=======
        2. Checks for existing records and updates or inserts accordingly
        3. Maintains proper multi-tenancy by including tenant context during conversion
        4. Updates the in-memory cache for faster subsequent lookups
        5. Handles duplicate key conflicts by retrying with a new UUID v7
>>>>>>> 8c97937c

        Args:
            execution: The NodeExecution domain entity to persist
        """
        # NOTE: As per the implementation of `WorkflowCycleManager`,
        # the `save` method is invoked multiple times during the node's execution lifecycle, including:
        #
        # - When the node starts execution
        # - When the node retries execution
        # - When the node completes execution (either successfully or with failure)
        #
        # Only the final invocation will have `inputs` and `outputs` populated.
        #
        # This simplifies the logic for saving offloaded variables but introduces a tight coupling
        # between this module and `WorkflowCycleManager`.

        # Convert domain model to database model using tenant context and other attributes
        db_model = self._to_db_model(execution)

        # Use tenacity for retry logic with duplicate key handling
        @retry(
            stop=stop_after_attempt(3),
            retry=retry_if_exception(self._is_duplicate_key_error),
            before_sleep=before_sleep_log(logger, logging.WARNING),
            reraise=True,
        )
        def _save_with_retry():
            try:
                self._persist_to_database(db_model)
            except IntegrityError as e:
                if self._is_duplicate_key_error(e):
                    # Generate new UUID and retry
                    self._regenerate_id_on_duplicate(execution, db_model)
                    raise  # Let tenacity handle the retry
                else:
                    # Different integrity error, don't retry
                    logger.exception("Non-duplicate key integrity error while saving workflow node execution")
                    raise

        try:
            _save_with_retry()

            # Update the in-memory cache after successful save
            if db_model.node_execution_id:
                self._node_execution_cache[db_model.node_execution_id] = db_model

<<<<<<< HEAD
    def save_execution_data(self, execution: WorkflowNodeExecution):
        domain_model = execution
        with self._session_factory(expire_on_commit=False) as session:
            query = WorkflowNodeExecutionModel.preload_offload_data(select(WorkflowNodeExecutionModel)).where(
                WorkflowNodeExecutionModel.id == domain_model.id
            )
            db_model: WorkflowNodeExecutionModel | None = session.execute(query).scalars().first()

        if db_model is not None:
            offload_data = db_model.offload_data

        else:
            db_model = self._to_db_model(domain_model)
            offload_data = []

        offload_data = db_model.offload_data
        if domain_model.inputs is not None:
            result = self._truncate_and_upload(
                domain_model.inputs,
                domain_model.id,
                ExecutionOffLoadType.INPUTS,
            )
            if result is not None:
                db_model.inputs = self._json_encode(result.truncated_value)
                domain_model.set_truncated_inputs(result.truncated_value)
                offload_data = _replace_or_append_offload(offload_data, result.offload)
            else:
                db_model.inputs = self._json_encode(domain_model.inputs)

        if domain_model.outputs is not None:
            result = self._truncate_and_upload(
                domain_model.outputs,
                domain_model.id,
                ExecutionOffLoadType.OUTPUTS,
            )
            if result is not None:
                db_model.outputs = self._json_encode(result.truncated_value)
                domain_model.set_truncated_outputs(result.truncated_value)
                offload_data = _replace_or_append_offload(offload_data, result.offload)
            else:
                db_model.outputs = self._json_encode(domain_model.outputs)

        if domain_model.process_data is not None:
            result = self._truncate_and_upload(
                domain_model.process_data,
                domain_model.id,
                ExecutionOffLoadType.PROCESS_DATA,
            )
            if result is not None:
                db_model.process_data = self._json_encode(result.truncated_value)
                domain_model.set_truncated_process_data(result.truncated_value)
                offload_data = _replace_or_append_offload(offload_data, result.offload)
            else:
                db_model.process_data = self._json_encode(domain_model.process_data)

        db_model.offload_data = offload_data
        with self._session_factory() as session, session.begin():
            session.merge(db_model)
            session.flush()
=======
        except Exception:
            logger.exception("Failed to save workflow node execution after all retries")
            raise

    def _persist_to_database(self, db_model: WorkflowNodeExecutionModel) -> None:
        """
        Persist the database model to the database.

        Checks if a record with the same ID exists and either updates it or creates a new one.

        Args:
            db_model: The database model to persist
        """
        with self._session_factory() as session:
            # Check if record already exists
            existing = session.get(WorkflowNodeExecutionModel, db_model.id)

            if existing:
                # Update existing record by copying all non-private attributes
                for key, value in db_model.__dict__.items():
                    if not key.startswith("_"):
                        setattr(existing, key, value)
            else:
                # Add new record
                session.add(db_model)

            session.commit()
>>>>>>> 8c97937c

    def get_db_models_by_workflow_run(
        self,
        workflow_run_id: str,
        order_config: Optional[OrderConfig] = None,
        triggered_from: WorkflowNodeExecutionTriggeredFrom = WorkflowNodeExecutionTriggeredFrom.WORKFLOW_RUN,
    ) -> Sequence[WorkflowNodeExecutionModel]:
        """
        Retrieve all WorkflowNodeExecution database models for a specific workflow run.

        The returned models have `offload_data` preloaded, along with the associated
        `inputs_file` and `outputs_file` data.

        This method directly returns database models without converting to domain models,
        which is useful when you need to access database-specific fields like triggered_from.
        It also updates the in-memory cache with the retrieved models.

        Args:
            workflow_run_id: The workflow run ID
            order_config: Optional configuration for ordering results
                order_config.order_by: List of fields to order by (e.g., ["index", "created_at"])
                order_config.order_direction: Direction to order ("asc" or "desc")

        Returns:
            A list of WorkflowNodeExecution database models
        """
        with self._session_factory() as session:
            stmt = WorkflowNodeExecutionModel.preload_offload_data_and_files(select(WorkflowNodeExecutionModel))
            stmt = stmt.where(
                WorkflowNodeExecutionModel.workflow_run_id == workflow_run_id,
                WorkflowNodeExecutionModel.tenant_id == self._tenant_id,
                WorkflowNodeExecutionModel.triggered_from == triggered_from,
            )

            if self._app_id:
                stmt = stmt.where(WorkflowNodeExecutionModel.app_id == self._app_id)

            # Apply ordering if provided
            if order_config and order_config.order_by:
                order_columns: list[UnaryExpression] = []
                for field in order_config.order_by:
                    column = getattr(WorkflowNodeExecutionModel, field, None)
                    if not column:
                        continue
                    if order_config.order_direction == "desc":
                        order_columns.append(desc(column))
                    else:
                        order_columns.append(asc(column))

                if order_columns:
                    stmt = stmt.order_by(*order_columns)

            db_models = session.scalars(stmt).all()

            # Update the cache with the retrieved DB models
            for model in db_models:
                if model.node_execution_id:
                    self._node_execution_cache[model.node_execution_id] = model

            return db_models

    def get_by_workflow_run(
        self,
        workflow_run_id: str,
        order_config: Optional[OrderConfig] = None,
        triggered_from: WorkflowNodeExecutionTriggeredFrom = WorkflowNodeExecutionTriggeredFrom.WORKFLOW_RUN,
    ) -> Sequence[WorkflowNodeExecution]:
        """
        Retrieve all NodeExecution instances for a specific workflow run.

        This method always queries the database to ensure complete and ordered results,
        but updates the cache with any retrieved executions.

        Args:
            workflow_run_id: The workflow run ID
            order_config: Optional configuration for ordering results
                order_config.order_by: List of fields to order by (e.g., ["index", "created_at"])
                order_config.order_direction: Direction to order ("asc" or "desc")

        Returns:
            A list of NodeExecution instances
        """
        # Get the database models using the new method
        db_models = self.get_db_models_by_workflow_run(workflow_run_id, order_config, triggered_from)

        with ThreadPoolExecutor(max_workers=10) as executor:
            domain_models = executor.map(self._to_domain_model, db_models, timeout=30)

        return list(domain_models)


def _deterministic_json_dump(value: Mapping[str, Any]) -> str:
    return json.dumps(value, sort_keys=True)


_T = TypeVar("_T")


def _find_first(seq: Sequence[_T], pred: Callable[[_T], bool]) -> _T | None:
    filtered = [i for i in seq if pred(i)]
    if filtered:
        return filtered[0]
    return None


def _filter_by_offload_type(offload_type: ExecutionOffLoadType) -> Callable[[WorkflowNodeExecutionOffload], bool]:
    def f(offload: WorkflowNodeExecutionOffload) -> bool:
        return offload.type_ == offload_type

    return f


def _replace_or_append_offload(
    seq: list[WorkflowNodeExecutionOffload], elem: WorkflowNodeExecutionOffload
) -> list[WorkflowNodeExecutionOffload]:
    """Replace all elements in `seq` that satisfy the equality condition defined by `eq_func` with `elem`.

    Args:
        seq: The sequence of elements to process.
        elem: The new element to insert.
        eq_func: A function that determines equality between elements.

    Returns:
        A new sequence with the specified elements replaced or appended.
    """
    ls = [i for i in seq if i.type_ != elem.type_]
    ls.append(elem)
    return ls<|MERGE_RESOLUTION|>--- conflicted
+++ resolved
@@ -261,7 +261,21 @@
 
         return db_model
 
-<<<<<<< HEAD
+    def _is_duplicate_key_error(self, exception: BaseException) -> bool:
+        """Check if the exception is a duplicate key constraint violation."""
+        return isinstance(exception, IntegrityError) and isinstance(exception.orig, psycopg2.errors.UniqueViolation)
+
+    def _regenerate_id_on_duplicate(
+        self, execution: WorkflowNodeExecution, db_model: WorkflowNodeExecutionModel
+    ) -> None:
+        """Regenerate UUID v7 for both domain and database models when duplicate key detected."""
+        new_id = str(uuidv7())
+        logger.warning(
+            "Duplicate key conflict for workflow node execution ID %s, generating new UUID v7: %s", db_model.id, new_id
+        )
+        db_model.id = new_id
+        execution.id = new_id
+
     def _truncate_and_upload(
         self,
         values: Mapping[str, Any] | None,
@@ -301,22 +315,6 @@
             file=upload_file,
             offload=offload,
         )
-=======
-    def _is_duplicate_key_error(self, exception: BaseException) -> bool:
-        """Check if the exception is a duplicate key constraint violation."""
-        return isinstance(exception, IntegrityError) and isinstance(exception.orig, psycopg2.errors.UniqueViolation)
-
-    def _regenerate_id_on_duplicate(
-        self, execution: WorkflowNodeExecution, db_model: WorkflowNodeExecutionModel
-    ) -> None:
-        """Regenerate UUID v7 for both domain and database models when duplicate key detected."""
-        new_id = str(uuidv7())
-        logger.warning(
-            "Duplicate key conflict for workflow node execution ID %s, generating new UUID v7: %s", db_model.id, new_id
-        )
-        db_model.id = new_id
-        execution.id = new_id
->>>>>>> 8c97937c
 
     def save(self, execution: WorkflowNodeExecution) -> None:
         """
@@ -324,20 +322,14 @@
 
         This method serves as a domain-to-database adapter that:
         1. Converts the domain entity to its database representation
-<<<<<<< HEAD
-        2. Handles truncation and offloading of large inputs/outputs
-        3. Persists the database model using SQLAlchemy's merge operation
-        4. Maintains proper multi-tenancy by including tenant context during conversion
-        5. Updates the in-memory cache for faster subsequent lookups
+        2. Checks for existing records and updates or inserts accordingly
+        3. Handles truncation and offloading of large inputs/outputs
+        4. Persists the database model using SQLAlchemy's merge operation
+        5. Maintains proper multi-tenancy by including tenant context during conversion
+        6. Updates the in-memory cache for faster subsequent lookups
 
         The method handles both creating new records and updating existing ones through
         SQLAlchemy's merge operation.
-=======
-        2. Checks for existing records and updates or inserts accordingly
-        3. Maintains proper multi-tenancy by including tenant context during conversion
-        4. Updates the in-memory cache for faster subsequent lookups
-        5. Handles duplicate key conflicts by retrying with a new UUID v7
->>>>>>> 8c97937c
 
         Args:
             execution: The NodeExecution domain entity to persist
@@ -384,7 +376,39 @@
             if db_model.node_execution_id:
                 self._node_execution_cache[db_model.node_execution_id] = db_model
 
-<<<<<<< HEAD
+        except Exception:
+            logger.exception("Failed to save workflow node execution after all retries")
+            raise
+
+    def _persist_to_database(self, db_model: WorkflowNodeExecutionModel) -> None:
+        """
+        Persist the database model to the database.
+
+        Checks if a record with the same ID exists and either updates it or creates a new one.
+
+        Args:
+            db_model: The database model to persist
+        """
+        with self._session_factory() as session:
+            # Check if record already exists
+            existing = session.get(WorkflowNodeExecutionModel, db_model.id)
+
+            if existing:
+                # Update existing record by copying all non-private attributes
+                for key, value in db_model.__dict__.items():
+                    if not key.startswith("_"):
+                        setattr(existing, key, value)
+            else:
+                # Add new record
+                session.add(db_model)
+
+            session.commit()
+
+            # Update the in-memory cache for faster subsequent lookups
+            # Only cache if we have a node_execution_id to use as the cache key
+            if db_model.node_execution_id:
+                self._node_execution_cache[db_model.node_execution_id] = db_model
+
     def save_execution_data(self, execution: WorkflowNodeExecution):
         domain_model = execution
         with self._session_factory(expire_on_commit=False) as session:
@@ -444,35 +468,6 @@
         with self._session_factory() as session, session.begin():
             session.merge(db_model)
             session.flush()
-=======
-        except Exception:
-            logger.exception("Failed to save workflow node execution after all retries")
-            raise
-
-    def _persist_to_database(self, db_model: WorkflowNodeExecutionModel) -> None:
-        """
-        Persist the database model to the database.
-
-        Checks if a record with the same ID exists and either updates it or creates a new one.
-
-        Args:
-            db_model: The database model to persist
-        """
-        with self._session_factory() as session:
-            # Check if record already exists
-            existing = session.get(WorkflowNodeExecutionModel, db_model.id)
-
-            if existing:
-                # Update existing record by copying all non-private attributes
-                for key, value in db_model.__dict__.items():
-                    if not key.startswith("_"):
-                        setattr(existing, key, value)
-            else:
-                # Add new record
-                session.add(db_model)
-
-            session.commit()
->>>>>>> 8c97937c
 
     def get_db_models_by_workflow_run(
         self,
