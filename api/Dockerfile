--- conflicted
+++ resolved
@@ -48,18 +48,6 @@
 
 WORKDIR /app/api
 
-<<<<<<< HEAD
-RUN apt-get update \
-    && apt-get install -y --no-install-recommends curl nodejs libgmp-dev libmpfr-dev libmpc-dev \
-    # if you located in China, you can use aliyun mirror to speed up
-    # && echo "deb http://mirrors.aliyun.com/debian testing main" > /etc/apt/sources.list \
-    && echo "deb http://deb.debian.org/debian testing main" > /etc/apt/sources.list \
-    && apt-get update \
-    # For Security
-    # && apt-get install -y --no-install-recommends expat=2.6.4-1 libldap-2.5-0=2.5.19+dfsg-1 perl=5.40.0-8 libsqlite3-0=3.46.1-1 zlib1g=1:1.3.dfsg+really1.3.1-1+b1 \
-    # install a chinese font to support the use of tools like matplotlib
-    && apt-get install -y fonts-noto-cjk \
-=======
 RUN \
     apt-get update \
     # Install dependencies
@@ -74,7 +62,6 @@
         media-types \
         # install libmagic to support the use of python-magic guess MIMETYPE
         libmagic1 \
->>>>>>> 363c46ac
     && apt-get autoremove -y \
     && rm -rf /var/lib/apt/lists/*
 
