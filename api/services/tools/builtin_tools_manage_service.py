--- conflicted
+++ resolved
@@ -7,11 +7,7 @@
 from configs import dify_config
 from core.helper.position_helper import is_filtered
 from core.model_runtime.utils.encoders import jsonable_encoder
-<<<<<<< HEAD
-from core.plugin.entities.plugin import GenericProviderID
-=======
 from core.plugin.entities.plugin import GenericProviderID, ToolProviderID
->>>>>>> 363c46ac
 from core.plugin.manager.exc import PluginDaemonClientSideError
 from core.tools.builtin_tool.providers._positions import BuiltinToolProviderSort
 from core.tools.entities.api_entities import ToolApiEntity, ToolProviderApiEntity
@@ -244,14 +240,7 @@
 
         # rewrite db_providers
         for db_provider in db_providers:
-<<<<<<< HEAD
-            try:
-                GenericProviderID(db_provider.provider)
-            except Exception:
-                db_provider.provider = f"langgenius/{db_provider.provider}/{db_provider.provider}"
-=======
             db_provider.provider = str(ToolProviderID(db_provider.provider))
->>>>>>> 363c46ac
 
         # find provider
         def find_provider(provider):
