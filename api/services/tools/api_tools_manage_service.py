import json
import logging
from typing import Optional

from httpx import get

from core.entities.provider_entities import ProviderConfig
from core.model_runtime.utils.encoders import jsonable_encoder
from core.tools.__base.tool_runtime import ToolRuntime
from core.tools.custom_tool.provider import ApiToolProviderController
from core.tools.entities.api_entities import ToolApiEntity, ToolProviderApiEntity
from core.tools.entities.common_entities import I18nObject
from core.tools.entities.tool_bundle import ApiToolBundle
from core.tools.entities.tool_entities import (
    ApiProviderAuthType,
    ApiProviderSchemaType,
)
from core.tools.tool_label_manager import ToolLabelManager
from core.tools.tool_manager import ToolManager
from core.tools.utils.configuration import ProviderConfigEncrypter
from core.tools.utils.parser import ApiBasedToolSchemaParser
from extensions.ext_database import db
from models.tools import ApiToolProvider
from services.tools.tools_transform_service import ToolTransformService

logger = logging.getLogger(__name__)


class ApiToolManageService:
    @staticmethod
    def parser_api_schema(schema: str) -> list[ApiToolBundle]:
        """
        parse api schema to tool bundle
        """
        try:
            warnings = {}
            try:
                tool_bundles, schema_type = ApiBasedToolSchemaParser.auto_parse_to_tool_bundle(schema, warning=warnings)
            except Exception as e:
                raise ValueError(f"invalid schema: {str(e)}")

            credentials_schema = [
                ProviderConfig(
                    name="auth_type",
                    type=ProviderConfig.Type.SELECT,
                    required=True,
                    default="none",
                    options=[
                        ProviderConfig.Option(value="none", label=I18nObject(en_US="None", zh_Hans="无")),
                        ProviderConfig.Option(value="api_key", label=I18nObject(en_US="Api Key", zh_Hans="Api Key")),
                    ],
                    placeholder=I18nObject(en_US="Select auth type", zh_Hans="选择认证方式"),
                ),
                ProviderConfig(
                    name="api_key_header",
                    type=ProviderConfig.Type.TEXT_INPUT,
                    required=False,
                    placeholder=I18nObject(en_US="Enter api key header", zh_Hans="输入 api key header，如：X-API-KEY"),
                    default="api_key",
                    help=I18nObject(en_US="HTTP header name for api key", zh_Hans="HTTP 头部字段名，用于传递 api key"),
                ),
                ProviderConfig(
                    name="api_key_value",
                    type=ProviderConfig.Type.TEXT_INPUT,
                    required=False,
                    placeholder=I18nObject(en_US="Enter api key", zh_Hans="输入 api key"),
                    default="",
                ),
            ]

            return jsonable_encoder(
                {
                    "schema_type": schema_type,
                    "parameters_schema": tool_bundles,
                    "credentials_schema": credentials_schema,
                    "warning": warnings,
                }
            )
        except Exception as e:
            raise ValueError(f"invalid schema: {str(e)}")

    @staticmethod
<<<<<<< HEAD
    def convert_schema_to_tool_bundles(schema: str, extra_info: dict | None = None) -> tuple[list[ApiToolBundle], str]:
=======
    def convert_schema_to_tool_bundles(
        schema: str, extra_info: Optional[dict] = None
    ) -> tuple[list[ApiToolBundle], str]:
>>>>>>> ffc3f336
        """
        convert schema to tool bundles

        :return: the list of tool bundles, description
        """
        try:
            return ApiBasedToolSchemaParser.auto_parse_to_tool_bundle(schema, extra_info=extra_info)
        except Exception as e:
            raise ValueError(f"invalid schema: {str(e)}")

    @staticmethod
    def create_api_tool_provider(
        user_id: str,
        tenant_id: str,
        provider_name: str,
        icon: dict,
        credentials: dict,
        schema_type: str,
        schema: str,
        privacy_policy: str,
        custom_disclaimer: str,
        labels: list[str],
    ):
        """
        create api tool provider
        """
        if schema_type not in [member.value for member in ApiProviderSchemaType]:
            raise ValueError(f"invalid schema type {schema}")

        # check if the provider exists
        provider: ApiToolProvider | None = (
            db.session.query(ApiToolProvider)
            .filter(
                ApiToolProvider.tenant_id == tenant_id,
                ApiToolProvider.name == provider_name,
            )
            .first()
        )

        if provider is not None:
            raise ValueError(f"provider {provider_name} already exists")

        # parse openapi to tool bundle
        extra_info = {}
        # extra info like description will be set here
        tool_bundles, schema_type = ApiToolManageService.convert_schema_to_tool_bundles(schema, extra_info)

        if len(tool_bundles) > 100:
            raise ValueError("the number of apis should be less than 100")

        # create db provider
        db_provider = ApiToolProvider(
            tenant_id=tenant_id,
            user_id=user_id,
            name=provider_name,
            icon=json.dumps(icon),
            schema=schema,
            description=extra_info.get("description", ""),
            schema_type_str=schema_type,
            tools_str=json.dumps(jsonable_encoder(tool_bundles)),
            credentials_str={},
            privacy_policy=privacy_policy,
            custom_disclaimer=custom_disclaimer,
        )

        if "auth_type" not in credentials:
            raise ValueError("auth_type is required")

        # get auth type, none or api key
        auth_type = ApiProviderAuthType.value_of(credentials["auth_type"])

        # create provider entity
        provider_controller = ApiToolProviderController.from_db(db_provider, auth_type)
        # load tools into provider entity
        provider_controller.load_bundled_tools(tool_bundles)

        # encrypt credentials
        tool_configuration = ProviderConfigEncrypter(
            tenant_id=tenant_id,
            config=provider_controller.get_credentials_schema(),
            provider_type=provider_controller.provider_type.value,
            provider_identity=provider_controller.entity.identity.name,
        )

        encrypted_credentials = tool_configuration.encrypt(credentials)
        db_provider.credentials_str = json.dumps(encrypted_credentials)

        db.session.add(db_provider)
        db.session.commit()

        # update labels
        ToolLabelManager.update_tool_labels(provider_controller, labels)

        return {"result": "success"}

    @staticmethod
    def get_api_tool_provider_remote_schema(user_id: str, tenant_id: str, url: str):
        """
        get api tool provider remote schema
        """
        headers = {
            "User-Agent": "Mozilla/5.0 (Macintosh; Intel Mac OS X 10_15_7) AppleWebKit/537.36 (KHTML, like Gecko)"
            " Chrome/120.0.0.0 Safari/537.36 Edg/120.0.0.0",
            "Accept": "*/*",
        }

        try:
            response = get(url, headers=headers, timeout=10)
            if response.status_code != 200:
                raise ValueError(f"Got status code {response.status_code}")
            schema = response.text

            # try to parse schema, avoid SSRF attack
            ApiToolManageService.parser_api_schema(schema)
        except Exception as e:
            logger.error(f"parse api schema error: {str(e)}")
            raise ValueError("invalid schema, please check the url you provided")

        return {"schema": schema}

    @staticmethod
    def list_api_tool_provider_tools(user_id: str, tenant_id: str, provider_name: str) -> list[ToolApiEntity]:
        """
        list api tool provider tools
        """
        provider: ApiToolProvider | None = (
            db.session.query(ApiToolProvider)
            .filter(
                ApiToolProvider.tenant_id == tenant_id,
                ApiToolProvider.name == provider_name,
            )
            .first()
        )

        if provider is None:
            raise ValueError(f"you have not added provider {provider_name}")

        controller = ToolTransformService.api_provider_to_controller(db_provider=provider)
        labels = ToolLabelManager.get_tool_labels(controller)

        return [
            ToolTransformService.convert_tool_entity_to_api_entity(
                tool_bundle,
                tenant_id=tenant_id,
                labels=labels,
            )
            for tool_bundle in provider.tools
        ]

    @staticmethod
    def update_api_tool_provider(
        user_id: str,
        tenant_id: str,
        provider_name: str,
        original_provider: str,
        icon: dict,
        credentials: dict,
        schema_type: str,
        schema: str,
        privacy_policy: str,
        custom_disclaimer: str,
        labels: list[str],
    ):
        """
        update api tool provider
        """
        if schema_type not in [member.value for member in ApiProviderSchemaType]:
            raise ValueError(f"invalid schema type {schema}")

        # check if the provider exists
        provider: ApiToolProvider | None = (
            db.session.query(ApiToolProvider)
            .filter(
                ApiToolProvider.tenant_id == tenant_id,
                ApiToolProvider.name == original_provider,
            )
            .first()
        )

        if provider is None:
            raise ValueError(f"api provider {provider_name} does not exists")

        # parse openapi to tool bundle
        extra_info = {}
        # extra info like description will be set here
        tool_bundles, schema_type = ApiToolManageService.convert_schema_to_tool_bundles(schema, extra_info)

        # update db provider
        provider.name = provider_name
        provider.icon = json.dumps(icon)
        provider.schema = schema
        provider.description = extra_info.get("description", "")
        provider.schema_type_str = ApiProviderSchemaType.OPENAPI.value
        provider.tools_str = json.dumps(jsonable_encoder(tool_bundles))
        provider.privacy_policy = privacy_policy
        provider.custom_disclaimer = custom_disclaimer

        if "auth_type" not in credentials:
            raise ValueError("auth_type is required")

        # get auth type, none or api key
        auth_type = ApiProviderAuthType.value_of(credentials["auth_type"])

        # create provider entity
        provider_controller = ApiToolProviderController.from_db(provider, auth_type)
        # load tools into provider entity
        provider_controller.load_bundled_tools(tool_bundles)

        # get original credentials if exists
        tool_configuration = ProviderConfigEncrypter(
            tenant_id=tenant_id,
            config=provider_controller.get_credentials_schema(),
            provider_type=provider_controller.provider_type.value,
            provider_identity=provider_controller.entity.identity.name,
        )

        original_credentials = tool_configuration.decrypt(provider.credentials)
        masked_credentials = tool_configuration.mask_tool_credentials(original_credentials)
        # check if the credential has changed, save the original credential
        for name, value in credentials.items():
            if name in masked_credentials and value == masked_credentials[name]:
                credentials[name] = original_credentials[name]

        credentials = tool_configuration.encrypt(credentials)
        provider.credentials_str = json.dumps(credentials)

        db.session.add(provider)
        db.session.commit()

        # delete cache
        tool_configuration.delete_tool_credentials_cache()

        # update labels
        ToolLabelManager.update_tool_labels(provider_controller, labels)

        return {"result": "success"}

    @staticmethod
    def delete_api_tool_provider(user_id: str, tenant_id: str, provider_name: str):
        """
        delete tool provider
        """
        provider: ApiToolProvider | None = (
            db.session.query(ApiToolProvider)
            .filter(
                ApiToolProvider.tenant_id == tenant_id,
                ApiToolProvider.name == provider_name,
            )
            .first()
        )

        if provider is None:
            raise ValueError(f"you have not added provider {provider_name}")

        db.session.delete(provider)
        db.session.commit()

        return {"result": "success"}

    @staticmethod
    def get_api_tool_provider(user_id: str, tenant_id: str, provider: str):
        """
        get api tool provider
        """
        return ToolManager.user_get_api_provider(provider=provider, tenant_id=tenant_id)

    @staticmethod
    def test_api_tool_preview(
        tenant_id: str,
        provider_name: str,
        tool_name: str,
        credentials: dict,
        parameters: dict,
        schema_type: str,
        schema: str,
    ):
        """
        test api tool before adding api tool provider
        """
        if schema_type not in [member.value for member in ApiProviderSchemaType]:
            raise ValueError(f"invalid schema type {schema_type}")

        try:
            tool_bundles, _ = ApiBasedToolSchemaParser.auto_parse_to_tool_bundle(schema)
        except Exception as e:
            raise ValueError("invalid schema")

        # get tool bundle
        tool_bundle = next(filter(lambda tb: tb.operation_id == tool_name, tool_bundles), None)
        if tool_bundle is None:
            raise ValueError(f"invalid tool name {tool_name}")

        db_provider: ApiToolProvider | None = (
            db.session.query(ApiToolProvider)
            .filter(
                ApiToolProvider.tenant_id == tenant_id,
                ApiToolProvider.name == provider_name,
            )
            .first()
        )

        if not db_provider:
            # create a fake db provider
            db_provider = ApiToolProvider(
                tenant_id="",
                user_id="",
                name="",
                icon="",
                schema=schema,
                description="",
                schema_type_str=ApiProviderSchemaType.OPENAPI.value,
                tools_str=json.dumps(jsonable_encoder(tool_bundles)),
                credentials_str=json.dumps(credentials),
            )

        if "auth_type" not in credentials:
            raise ValueError("auth_type is required")

        # get auth type, none or api key
        auth_type = ApiProviderAuthType.value_of(credentials["auth_type"])

        # create provider entity
        provider_controller = ApiToolProviderController.from_db(db_provider, auth_type)
        # load tools into provider entity
        provider_controller.load_bundled_tools(tool_bundles)

        # decrypt credentials
        if db_provider.id:
            tool_configuration = ProviderConfigEncrypter(
                tenant_id=tenant_id,
                config=provider_controller.get_credentials_schema(),
                provider_type=provider_controller.provider_type.value,
                provider_identity=provider_controller.entity.identity.name,
            )
            decrypted_credentials = tool_configuration.decrypt(credentials)
            # check if the credential has changed, save the original credential
            masked_credentials = tool_configuration.mask_tool_credentials(decrypted_credentials)
            for name, value in credentials.items():
                if name in masked_credentials and value == masked_credentials[name]:
                    credentials[name] = decrypted_credentials[name]

        try:
            provider_controller.validate_credentials_format(credentials)
            # get tool
            tool = provider_controller.get_tool(tool_name)
            tool = tool.fork_tool_runtime(
                runtime=ToolRuntime(
                    credentials=credentials,
                    tenant_id=tenant_id,
                )
            )
            result = tool.validate_credentials(credentials, parameters)
        except Exception as e:
            return {"error": str(e)}

        return {"result": result or "empty response"}

    @staticmethod
    def list_api_tools(user_id: str, tenant_id: str) -> list[ToolProviderApiEntity]:
        """
        list api tools
        """
        # get all api providers
        db_providers: list[ApiToolProvider] = (
            db.session.query(ApiToolProvider).filter(ApiToolProvider.tenant_id == tenant_id).all() or []
        )

        result: list[ToolProviderApiEntity] = []

        for provider in db_providers:
            # convert provider controller to user provider
            provider_controller = ToolTransformService.api_provider_to_controller(db_provider=provider)
            labels = ToolLabelManager.get_tool_labels(provider_controller)
            user_provider = ToolTransformService.api_provider_to_user_provider(
                provider_controller, db_provider=provider, decrypt_credentials=True
            )
            user_provider.labels = labels

            # add icon
            ToolTransformService.repack_provider(user_provider)

            tools = provider_controller.get_tools(tenant_id=tenant_id)

            for tool in tools:
                user_provider.tools.append(
                    ToolTransformService.convert_tool_entity_to_api_entity(
                        tenant_id=tenant_id, tool=tool, credentials=user_provider.original_credentials, labels=labels
                    )
                )

            result.append(user_provider)

        return result<|MERGE_RESOLUTION|>--- conflicted
+++ resolved
@@ -80,13 +80,7 @@
             raise ValueError(f"invalid schema: {str(e)}")
 
     @staticmethod
-<<<<<<< HEAD
     def convert_schema_to_tool_bundles(schema: str, extra_info: dict | None = None) -> tuple[list[ApiToolBundle], str]:
-=======
-    def convert_schema_to_tool_bundles(
-        schema: str, extra_info: Optional[dict] = None
-    ) -> tuple[list[ApiToolBundle], str]:
->>>>>>> ffc3f336
         """
         convert schema to tool bundles
 
