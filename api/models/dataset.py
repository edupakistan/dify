import base64
import enum
import hashlib
import hmac
import json
import logging
import os
import pickle
import re
import time
from datetime import datetime
from json import JSONDecodeError
from typing import Any, Optional, cast

from sqlalchemy import func, select
from sqlalchemy.dialects.postgresql import JSONB
from sqlalchemy.orm import Mapped, mapped_column

from configs import dify_config
from core.rag.index_processor.constant.built_in_field import BuiltInField, MetadataDataSource
from core.rag.retrieval.retrieval_methods import RetrievalMethod
from extensions.ext_storage import storage
from services.entities.knowledge_entities.knowledge_entities import ParentMode, Rule

from .account import Account
from .base import Base
from .engine import db
from .model import App, Tag, TagBinding, UploadFile
from .types import StringUUID


class DatasetPermissionEnum(enum.StrEnum):
    ONLY_ME = "only_me"
    ALL_TEAM = "all_team_members"
    PARTIAL_TEAM = "partial_members"


class Dataset(Base):
    __tablename__ = "datasets"
    __table_args__ = (
        db.PrimaryKeyConstraint("id", name="dataset_pkey"),
        db.Index("dataset_tenant_idx", "tenant_id"),
        db.Index("retrieval_model_idx", "retrieval_model", postgresql_using="gin"),
    )

    INDEXING_TECHNIQUE_LIST = ["high_quality", "economy", None]
    PROVIDER_LIST = ["vendor", "external", None]

<<<<<<< HEAD
    id = db.Column(StringUUID, server_default=db.text("uuid_generate_v4()"))
    tenant_id = db.Column(StringUUID, nullable=False)
    name = db.Column(db.String(255), nullable=False)
    description = db.Column(db.Text, nullable=True)
    provider = db.Column(db.String(255), nullable=False, server_default=db.text("'vendor'::character varying"))
    permission = db.Column(db.String(255), nullable=False, server_default=db.text("'only_me'::character varying"))
    data_source_type = db.Column(db.String(255))
    indexing_technique = db.Column(db.String(255), nullable=True)
    index_struct = db.Column(db.Text, nullable=True)
    created_by = db.Column(StringUUID, nullable=False)
    created_at = db.Column(db.DateTime, nullable=False, server_default=func.current_timestamp())
    updated_by = db.Column(StringUUID, nullable=True)
    updated_at = db.Column(db.DateTime, nullable=False, server_default=func.current_timestamp())
    embedding_model = db.Column(db.String(255), nullable=True)
    embedding_model_provider = db.Column(db.String(255), nullable=True)
    keyword_number = db.Column(db.Integer, nullable=True, server_default=db.text("10"))
    collection_binding_id = db.Column(StringUUID, nullable=True)
    retrieval_model = db.Column(JSONB, nullable=True)
    built_in_field_enabled = db.Column(db.Boolean, nullable=False, server_default=db.text("false"))
    icon_info = db.Column(JSONB, nullable=True)
    runtime_mode = db.Column(db.String(255), nullable=True, server_default=db.text("'general'::character varying"))
    pipeline_id = db.Column(StringUUID, nullable=True)
    chunk_structure = db.Column(db.String(255), nullable=True)

    @property
    def total_documents(self):
        return db.session.query(func.count(Document.id)).filter(Document.dataset_id == self.id).scalar()

    @property
    def total_available_documents(self):
        return (
            db.session.query(func.count(Document.id))
            .filter(
                Document.dataset_id == self.id,
                Document.indexing_status == "completed",
                Document.enabled == True,
                Document.archived == False,
            )
            .scalar()
        )
=======
    id = mapped_column(StringUUID, server_default=db.text("uuid_generate_v4()"))
    tenant_id: Mapped[str] = mapped_column(StringUUID)
    name: Mapped[str] = mapped_column(db.String(255))
    description = mapped_column(db.Text, nullable=True)
    provider: Mapped[str] = mapped_column(db.String(255), server_default=db.text("'vendor'::character varying"))
    permission: Mapped[str] = mapped_column(db.String(255), server_default=db.text("'only_me'::character varying"))
    data_source_type = mapped_column(db.String(255))
    indexing_technique: Mapped[Optional[str]] = mapped_column(db.String(255))
    index_struct = mapped_column(db.Text, nullable=True)
    created_by = mapped_column(StringUUID, nullable=False)
    created_at = mapped_column(db.DateTime, nullable=False, server_default=func.current_timestamp())
    updated_by = mapped_column(StringUUID, nullable=True)
    updated_at = mapped_column(db.DateTime, nullable=False, server_default=func.current_timestamp())
    embedding_model = db.Column(db.String(255), nullable=True)  # TODO: mapped_column
    embedding_model_provider = db.Column(db.String(255), nullable=True)  # TODO: mapped_column
    collection_binding_id = mapped_column(StringUUID, nullable=True)
    retrieval_model = mapped_column(JSONB, nullable=True)
    built_in_field_enabled = mapped_column(db.Boolean, nullable=False, server_default=db.text("false"))
>>>>>>> bd43ca62

    @property
    def dataset_keyword_table(self):
        dataset_keyword_table = (
            db.session.query(DatasetKeywordTable).where(DatasetKeywordTable.dataset_id == self.id).first()
        )
        if dataset_keyword_table:
            return dataset_keyword_table

        return None

    @property
    def index_struct_dict(self):
        return json.loads(self.index_struct) if self.index_struct else None

    @property
    def external_retrieval_model(self):
        default_retrieval_model = {
            "top_k": 2,
            "score_threshold": 0.0,
        }
        return self.retrieval_model or default_retrieval_model

    @property
    def created_by_account(self):
        return db.session.get(Account, self.created_by)

    @property
    def latest_process_rule(self):
        return (
            db.session.query(DatasetProcessRule)
            .where(DatasetProcessRule.dataset_id == self.id)
            .order_by(DatasetProcessRule.created_at.desc())
            .first()
        )

    @property
    def app_count(self):
        return (
            db.session.query(func.count(AppDatasetJoin.id))
            .where(AppDatasetJoin.dataset_id == self.id, App.id == AppDatasetJoin.app_id)
            .scalar()
        )

    @property
    def document_count(self):
        return db.session.query(func.count(Document.id)).where(Document.dataset_id == self.id).scalar()

    @property
    def available_document_count(self):
        return (
            db.session.query(func.count(Document.id))
            .where(
                Document.dataset_id == self.id,
                Document.indexing_status == "completed",
                Document.enabled == True,
                Document.archived == False,
            )
            .scalar()
        )

    @property
    def available_segment_count(self):
        return (
            db.session.query(func.count(DocumentSegment.id))
            .where(
                DocumentSegment.dataset_id == self.id,
                DocumentSegment.status == "completed",
                DocumentSegment.enabled == True,
            )
            .scalar()
        )

    @property
    def word_count(self):
        return (
            db.session.query(Document)
            .with_entities(func.coalesce(func.sum(Document.word_count), 0))
            .where(Document.dataset_id == self.id)
            .scalar()
        )

    @property
    def doc_form(self):
<<<<<<< HEAD
        if self.chunk_structure:
            return self.chunk_structure
        document = db.session.query(Document).filter(Document.dataset_id == self.id).first()
=======
        document = db.session.query(Document).where(Document.dataset_id == self.id).first()
>>>>>>> bd43ca62
        if document:
            return document.doc_form
        return None

    @property
    def retrieval_model_dict(self):
        default_retrieval_model = {
            "search_method": RetrievalMethod.SEMANTIC_SEARCH.value,
            "reranking_enable": False,
            "reranking_model": {"reranking_provider_name": "", "reranking_model_name": ""},
            "top_k": 2,
            "score_threshold_enabled": False,
        }
        return self.retrieval_model or default_retrieval_model

    @property
    def tags(self):
        tags = (
            db.session.query(Tag)
            .join(TagBinding, Tag.id == TagBinding.tag_id)
            .where(
                TagBinding.target_id == self.id,
                TagBinding.tenant_id == self.tenant_id,
                Tag.tenant_id == self.tenant_id,
                Tag.type == "knowledge",
            )
            .all()
        )

        return tags or []

    @property
    def external_knowledge_info(self):
        if self.provider != "external":
            return None
        external_knowledge_binding = (
            db.session.query(ExternalKnowledgeBindings).where(ExternalKnowledgeBindings.dataset_id == self.id).first()
        )
        if not external_knowledge_binding:
            return None
        external_knowledge_api = db.session.scalar(
            select(ExternalKnowledgeApis).where(
                ExternalKnowledgeApis.id == external_knowledge_binding.external_knowledge_api_id
            )
        )
        if not external_knowledge_api:
            return None
        return {
            "external_knowledge_id": external_knowledge_binding.external_knowledge_id,
            "external_knowledge_api_id": external_knowledge_api.id,
            "external_knowledge_api_name": external_knowledge_api.name,
            "external_knowledge_api_endpoint": json.loads(external_knowledge_api.settings).get("endpoint", ""),
        }

    @property
    def is_published(self):
        if self.pipeline_id:
            pipeline = db.session.query(Pipeline).filter(Pipeline.id == self.pipeline_id).first()
            if pipeline:
                return pipeline.is_published
        return False

    @property
    def doc_metadata(self):
        dataset_metadatas = db.session.query(DatasetMetadata).where(DatasetMetadata.dataset_id == self.id).all()

        doc_metadata = [
            {
                "id": dataset_metadata.id,
                "name": dataset_metadata.name,
                "type": dataset_metadata.type,
            }
            for dataset_metadata in dataset_metadatas
        ]
        if self.built_in_field_enabled:
            doc_metadata.append(
                {
                    "id": "built-in",
                    "name": BuiltInField.document_name.value,
                    "type": "string",
                }
            )
            doc_metadata.append(
                {
                    "id": "built-in",
                    "name": BuiltInField.uploader.value,
                    "type": "string",
                }
            )
            doc_metadata.append(
                {
                    "id": "built-in",
                    "name": BuiltInField.upload_date.value,
                    "type": "time",
                }
            )
            doc_metadata.append(
                {
                    "id": "built-in",
                    "name": BuiltInField.last_update_date.value,
                    "type": "time",
                }
            )
            doc_metadata.append(
                {
                    "id": "built-in",
                    "name": BuiltInField.source.value,
                    "type": "string",
                }
            )
        return doc_metadata

    @staticmethod
    def gen_collection_name_by_id(dataset_id: str) -> str:
        normalized_dataset_id = dataset_id.replace("-", "_")
        return f"{dify_config.VECTOR_INDEX_NAME_PREFIX}_{normalized_dataset_id}_Node"


class DatasetProcessRule(Base):
    __tablename__ = "dataset_process_rules"
    __table_args__ = (
        db.PrimaryKeyConstraint("id", name="dataset_process_rule_pkey"),
        db.Index("dataset_process_rule_dataset_id_idx", "dataset_id"),
    )

    id = mapped_column(StringUUID, nullable=False, server_default=db.text("uuid_generate_v4()"))
    dataset_id = mapped_column(StringUUID, nullable=False)
    mode = mapped_column(db.String(255), nullable=False, server_default=db.text("'automatic'::character varying"))
    rules = mapped_column(db.Text, nullable=True)
    created_by = mapped_column(StringUUID, nullable=False)
    created_at = mapped_column(db.DateTime, nullable=False, server_default=func.current_timestamp())

    MODES = ["automatic", "custom", "hierarchical"]
    PRE_PROCESSING_RULES = ["remove_stopwords", "remove_extra_spaces", "remove_urls_emails"]
    AUTOMATIC_RULES: dict[str, Any] = {
        "pre_processing_rules": [
            {"id": "remove_extra_spaces", "enabled": True},
            {"id": "remove_urls_emails", "enabled": False},
        ],
        "segmentation": {"delimiter": "\n", "max_tokens": 500, "chunk_overlap": 50},
    }

    def to_dict(self):
        return {
            "id": self.id,
            "dataset_id": self.dataset_id,
            "mode": self.mode,
            "rules": self.rules_dict,
        }

    @property
    def rules_dict(self):
        try:
            return json.loads(self.rules) if self.rules else None
        except JSONDecodeError:
            return None


class Document(Base):
    __tablename__ = "documents"
    __table_args__ = (
        db.PrimaryKeyConstraint("id", name="document_pkey"),
        db.Index("document_dataset_id_idx", "dataset_id"),
        db.Index("document_is_paused_idx", "is_paused"),
        db.Index("document_tenant_idx", "tenant_id"),
        db.Index("document_metadata_idx", "doc_metadata", postgresql_using="gin"),
    )

    # initial fields
    id = mapped_column(StringUUID, nullable=False, server_default=db.text("uuid_generate_v4()"))
    tenant_id = mapped_column(StringUUID, nullable=False)
    dataset_id = mapped_column(StringUUID, nullable=False)
    position = mapped_column(db.Integer, nullable=False)
    data_source_type = mapped_column(db.String(255), nullable=False)
    data_source_info = mapped_column(db.Text, nullable=True)
    dataset_process_rule_id = mapped_column(StringUUID, nullable=True)
    batch = mapped_column(db.String(255), nullable=False)
    name = mapped_column(db.String(255), nullable=False)
    created_from = mapped_column(db.String(255), nullable=False)
    created_by = mapped_column(StringUUID, nullable=False)
    created_api_request_id = mapped_column(StringUUID, nullable=True)
    created_at = mapped_column(db.DateTime, nullable=False, server_default=func.current_timestamp())

    # start processing
    processing_started_at = mapped_column(db.DateTime, nullable=True)

    # parsing
    file_id = mapped_column(db.Text, nullable=True)
    word_count = mapped_column(db.Integer, nullable=True)
    parsing_completed_at = mapped_column(db.DateTime, nullable=True)

    # cleaning
    cleaning_completed_at = mapped_column(db.DateTime, nullable=True)

    # split
    splitting_completed_at = mapped_column(db.DateTime, nullable=True)

    # indexing
    tokens = mapped_column(db.Integer, nullable=True)
    indexing_latency = mapped_column(db.Float, nullable=True)
    completed_at = mapped_column(db.DateTime, nullable=True)

    # pause
    is_paused = mapped_column(db.Boolean, nullable=True, server_default=db.text("false"))
    paused_by = mapped_column(StringUUID, nullable=True)
    paused_at = mapped_column(db.DateTime, nullable=True)

    # error
    error = mapped_column(db.Text, nullable=True)
    stopped_at = mapped_column(db.DateTime, nullable=True)

    # basic fields
    indexing_status = mapped_column(
        db.String(255), nullable=False, server_default=db.text("'waiting'::character varying")
    )
    enabled = mapped_column(db.Boolean, nullable=False, server_default=db.text("true"))
    disabled_at = mapped_column(db.DateTime, nullable=True)
    disabled_by = mapped_column(StringUUID, nullable=True)
    archived = mapped_column(db.Boolean, nullable=False, server_default=db.text("false"))
    archived_reason = mapped_column(db.String(255), nullable=True)
    archived_by = mapped_column(StringUUID, nullable=True)
    archived_at = mapped_column(db.DateTime, nullable=True)
    updated_at = mapped_column(db.DateTime, nullable=False, server_default=func.current_timestamp())
    doc_type = mapped_column(db.String(40), nullable=True)
    doc_metadata = mapped_column(JSONB, nullable=True)
    doc_form = mapped_column(db.String(255), nullable=False, server_default=db.text("'text_model'::character varying"))
    doc_language = mapped_column(db.String(255), nullable=True)

    DATA_SOURCES = ["upload_file", "notion_import", "website_crawl"]

    @property
    def display_status(self):
        status = None
        if self.indexing_status == "waiting":
            status = "queuing"
        elif self.indexing_status not in {"completed", "error", "waiting"} and self.is_paused:
            status = "paused"
        elif self.indexing_status in {"parsing", "cleaning", "splitting", "indexing"}:
            status = "indexing"
        elif self.indexing_status == "error":
            status = "error"
        elif self.indexing_status == "completed" and not self.archived and self.enabled:
            status = "available"
        elif self.indexing_status == "completed" and not self.archived and not self.enabled:
            status = "disabled"
        elif self.indexing_status == "completed" and self.archived:
            status = "archived"
        return status

    @property
    def data_source_info_dict(self):
        if self.data_source_info:
            try:
                data_source_info_dict = json.loads(self.data_source_info)
            except JSONDecodeError:
                data_source_info_dict = {}

            return data_source_info_dict
        return None

    @property
    def data_source_detail_dict(self):
        if self.data_source_info:
            if self.data_source_type == "upload_file":
                data_source_info_dict = json.loads(self.data_source_info)
                file_detail = (
                    db.session.query(UploadFile)
                    .where(UploadFile.id == data_source_info_dict["upload_file_id"])
                    .one_or_none()
                )
                if file_detail:
                    return {
                        "upload_file": {
                            "id": file_detail.id,
                            "name": file_detail.name,
                            "size": file_detail.size,
                            "extension": file_detail.extension,
                            "mime_type": file_detail.mime_type,
                            "created_by": file_detail.created_by,
                            "created_at": file_detail.created_at.timestamp(),
                        }
                    }
            elif self.data_source_type in {"notion_import", "website_crawl"}:
                return json.loads(self.data_source_info)
        return {}

    @property
    def average_segment_length(self):
        if self.word_count and self.word_count != 0 and self.segment_count and self.segment_count != 0:
            return self.word_count // self.segment_count
        return 0

    @property
    def dataset_process_rule(self):
        if self.dataset_process_rule_id:
            return db.session.get(DatasetProcessRule, self.dataset_process_rule_id)
        return None

    @property
    def dataset(self):
        return db.session.query(Dataset).where(Dataset.id == self.dataset_id).one_or_none()

    @property
    def segment_count(self):
        return db.session.query(DocumentSegment).where(DocumentSegment.document_id == self.id).count()

    @property
    def hit_count(self):
        return (
            db.session.query(DocumentSegment)
            .with_entities(func.coalesce(func.sum(DocumentSegment.hit_count), 0))
            .where(DocumentSegment.document_id == self.id)
            .scalar()
        )

    @property
    def uploader(self):
        user = db.session.query(Account).where(Account.id == self.created_by).first()
        return user.name if user else None

    @property
    def upload_date(self):
        return self.created_at

    @property
    def last_update_date(self):
        return self.updated_at

    @property
    def doc_metadata_details(self):
        if self.doc_metadata:
            document_metadatas = (
                db.session.query(DatasetMetadata)
                .join(DatasetMetadataBinding, DatasetMetadataBinding.metadata_id == DatasetMetadata.id)
                .where(
                    DatasetMetadataBinding.dataset_id == self.dataset_id, DatasetMetadataBinding.document_id == self.id
                )
                .all()
            )
            metadata_list = []
            for metadata in document_metadatas:
                metadata_dict = {
                    "id": metadata.id,
                    "name": metadata.name,
                    "type": metadata.type,
                    "value": self.doc_metadata.get(metadata.name),
                }
                metadata_list.append(metadata_dict)
            # deal built-in fields
            metadata_list.extend(self.get_built_in_fields())

            return metadata_list
        return None

    @property
    def process_rule_dict(self):
        if self.dataset_process_rule_id:
            return self.dataset_process_rule.to_dict()
        return None

    def get_built_in_fields(self):
        built_in_fields = []
        built_in_fields.append(
            {
                "id": "built-in",
                "name": BuiltInField.document_name,
                "type": "string",
                "value": self.name,
            }
        )
        built_in_fields.append(
            {
                "id": "built-in",
                "name": BuiltInField.uploader,
                "type": "string",
                "value": self.uploader,
            }
        )
        built_in_fields.append(
            {
                "id": "built-in",
                "name": BuiltInField.upload_date,
                "type": "time",
                "value": self.created_at.timestamp(),
            }
        )
        built_in_fields.append(
            {
                "id": "built-in",
                "name": BuiltInField.last_update_date,
                "type": "time",
                "value": self.updated_at.timestamp(),
            }
        )
        built_in_fields.append(
            {
                "id": "built-in",
                "name": BuiltInField.source,
                "type": "string",
                "value": MetadataDataSource[self.data_source_type].value,
            }
        )
        return built_in_fields

    def to_dict(self):
        return {
            "id": self.id,
            "tenant_id": self.tenant_id,
            "dataset_id": self.dataset_id,
            "position": self.position,
            "data_source_type": self.data_source_type,
            "data_source_info": self.data_source_info,
            "dataset_process_rule_id": self.dataset_process_rule_id,
            "batch": self.batch,
            "name": self.name,
            "created_from": self.created_from,
            "created_by": self.created_by,
            "created_api_request_id": self.created_api_request_id,
            "created_at": self.created_at,
            "processing_started_at": self.processing_started_at,
            "file_id": self.file_id,
            "word_count": self.word_count,
            "parsing_completed_at": self.parsing_completed_at,
            "cleaning_completed_at": self.cleaning_completed_at,
            "splitting_completed_at": self.splitting_completed_at,
            "tokens": self.tokens,
            "indexing_latency": self.indexing_latency,
            "completed_at": self.completed_at,
            "is_paused": self.is_paused,
            "paused_by": self.paused_by,
            "paused_at": self.paused_at,
            "error": self.error,
            "stopped_at": self.stopped_at,
            "indexing_status": self.indexing_status,
            "enabled": self.enabled,
            "disabled_at": self.disabled_at,
            "disabled_by": self.disabled_by,
            "archived": self.archived,
            "archived_reason": self.archived_reason,
            "archived_by": self.archived_by,
            "archived_at": self.archived_at,
            "updated_at": self.updated_at,
            "doc_type": self.doc_type,
            "doc_metadata": self.doc_metadata,
            "doc_form": self.doc_form,
            "doc_language": self.doc_language,
            "display_status": self.display_status,
            "data_source_info_dict": self.data_source_info_dict,
            "average_segment_length": self.average_segment_length,
            "dataset_process_rule": self.dataset_process_rule.to_dict() if self.dataset_process_rule else None,
            "dataset": self.dataset.to_dict() if self.dataset else None,
            "segment_count": self.segment_count,
            "hit_count": self.hit_count,
        }

    @classmethod
    def from_dict(cls, data: dict):
        return cls(
            id=data.get("id"),
            tenant_id=data.get("tenant_id"),
            dataset_id=data.get("dataset_id"),
            position=data.get("position"),
            data_source_type=data.get("data_source_type"),
            data_source_info=data.get("data_source_info"),
            dataset_process_rule_id=data.get("dataset_process_rule_id"),
            batch=data.get("batch"),
            name=data.get("name"),
            created_from=data.get("created_from"),
            created_by=data.get("created_by"),
            created_api_request_id=data.get("created_api_request_id"),
            created_at=data.get("created_at"),
            processing_started_at=data.get("processing_started_at"),
            file_id=data.get("file_id"),
            word_count=data.get("word_count"),
            parsing_completed_at=data.get("parsing_completed_at"),
            cleaning_completed_at=data.get("cleaning_completed_at"),
            splitting_completed_at=data.get("splitting_completed_at"),
            tokens=data.get("tokens"),
            indexing_latency=data.get("indexing_latency"),
            completed_at=data.get("completed_at"),
            is_paused=data.get("is_paused"),
            paused_by=data.get("paused_by"),
            paused_at=data.get("paused_at"),
            error=data.get("error"),
            stopped_at=data.get("stopped_at"),
            indexing_status=data.get("indexing_status"),
            enabled=data.get("enabled"),
            disabled_at=data.get("disabled_at"),
            disabled_by=data.get("disabled_by"),
            archived=data.get("archived"),
            archived_reason=data.get("archived_reason"),
            archived_by=data.get("archived_by"),
            archived_at=data.get("archived_at"),
            updated_at=data.get("updated_at"),
            doc_type=data.get("doc_type"),
            doc_metadata=data.get("doc_metadata"),
            doc_form=data.get("doc_form"),
            doc_language=data.get("doc_language"),
        )


class DocumentSegment(Base):
    __tablename__ = "document_segments"
    __table_args__ = (
        db.PrimaryKeyConstraint("id", name="document_segment_pkey"),
        db.Index("document_segment_dataset_id_idx", "dataset_id"),
        db.Index("document_segment_document_id_idx", "document_id"),
        db.Index("document_segment_tenant_dataset_idx", "dataset_id", "tenant_id"),
        db.Index("document_segment_tenant_document_idx", "document_id", "tenant_id"),
        db.Index("document_segment_node_dataset_idx", "index_node_id", "dataset_id"),
        db.Index("document_segment_tenant_idx", "tenant_id"),
    )

    # initial fields
    id = mapped_column(StringUUID, nullable=False, server_default=db.text("uuid_generate_v4()"))
    tenant_id = mapped_column(StringUUID, nullable=False)
    dataset_id = mapped_column(StringUUID, nullable=False)
    document_id = mapped_column(StringUUID, nullable=False)
    position: Mapped[int]
    content = mapped_column(db.Text, nullable=False)
    answer = mapped_column(db.Text, nullable=True)
    word_count: Mapped[int]
    tokens: Mapped[int]

    # indexing fields
    keywords = mapped_column(db.JSON, nullable=True)
    index_node_id = mapped_column(db.String(255), nullable=True)
    index_node_hash = mapped_column(db.String(255), nullable=True)

    # basic fields
    hit_count = mapped_column(db.Integer, nullable=False, default=0)
    enabled = mapped_column(db.Boolean, nullable=False, server_default=db.text("true"))
    disabled_at = mapped_column(db.DateTime, nullable=True)
    disabled_by = mapped_column(StringUUID, nullable=True)
    status: Mapped[str] = mapped_column(db.String(255), server_default=db.text("'waiting'::character varying"))
    created_by = mapped_column(StringUUID, nullable=False)
    created_at = mapped_column(db.DateTime, nullable=False, server_default=func.current_timestamp())
    updated_by = mapped_column(StringUUID, nullable=True)
    updated_at = mapped_column(db.DateTime, nullable=False, server_default=func.current_timestamp())
    indexing_at = mapped_column(db.DateTime, nullable=True)
    completed_at: Mapped[Optional[datetime]] = mapped_column(db.DateTime, nullable=True)
    error = mapped_column(db.Text, nullable=True)
    stopped_at = mapped_column(db.DateTime, nullable=True)

    @property
    def dataset(self):
        return db.session.scalar(select(Dataset).where(Dataset.id == self.dataset_id))

    @property
    def document(self):
        return db.session.scalar(select(Document).where(Document.id == self.document_id))

    @property
    def previous_segment(self):
        return db.session.scalar(
            select(DocumentSegment).where(
                DocumentSegment.document_id == self.document_id, DocumentSegment.position == self.position - 1
            )
        )

    @property
    def next_segment(self):
        return db.session.scalar(
            select(DocumentSegment).where(
                DocumentSegment.document_id == self.document_id, DocumentSegment.position == self.position + 1
            )
        )

    @property
    def child_chunks(self):
        process_rule = self.document.dataset_process_rule
        if process_rule.mode == "hierarchical":
            rules = Rule(**process_rule.rules_dict)
            if rules.parent_mode and rules.parent_mode != ParentMode.FULL_DOC:
                child_chunks = (
                    db.session.query(ChildChunk)
                    .where(ChildChunk.segment_id == self.id)
                    .order_by(ChildChunk.position.asc())
                    .all()
                )
                return child_chunks or []
            else:
                return []
        else:
            return []

    def get_child_chunks(self):
        process_rule = self.document.dataset_process_rule
        if process_rule.mode == "hierarchical":
            rules = Rule(**process_rule.rules_dict)
            if rules.parent_mode:
                child_chunks = (
                    db.session.query(ChildChunk)
                    .where(ChildChunk.segment_id == self.id)
                    .order_by(ChildChunk.position.asc())
                    .all()
                )
                return child_chunks or []
            else:
                return []
        else:
            return []

    @property
    def sign_content(self):
        return self.get_sign_content()

    def get_sign_content(self):
        signed_urls = []
        text = self.content

        # For data before v0.10.0
        pattern = r"/files/([a-f0-9\-]+)/image-preview"
        matches = re.finditer(pattern, text)
        for match in matches:
            upload_file_id = match.group(1)
            nonce = os.urandom(16).hex()
            timestamp = str(int(time.time()))
            data_to_sign = f"image-preview|{upload_file_id}|{timestamp}|{nonce}"
            secret_key = dify_config.SECRET_KEY.encode() if dify_config.SECRET_KEY else b""
            sign = hmac.new(secret_key, data_to_sign.encode(), hashlib.sha256).digest()
            encoded_sign = base64.urlsafe_b64encode(sign).decode()

            params = f"timestamp={timestamp}&nonce={nonce}&sign={encoded_sign}"
            signed_url = f"{match.group(0)}?{params}"
            signed_urls.append((match.start(), match.end(), signed_url))

        # For data after v0.10.0
        pattern = r"/files/([a-f0-9\-]+)/file-preview"
        matches = re.finditer(pattern, text)
        for match in matches:
            upload_file_id = match.group(1)
            nonce = os.urandom(16).hex()
            timestamp = str(int(time.time()))
            data_to_sign = f"file-preview|{upload_file_id}|{timestamp}|{nonce}"
            secret_key = dify_config.SECRET_KEY.encode() if dify_config.SECRET_KEY else b""
            sign = hmac.new(secret_key, data_to_sign.encode(), hashlib.sha256).digest()
            encoded_sign = base64.urlsafe_b64encode(sign).decode()

            params = f"timestamp={timestamp}&nonce={nonce}&sign={encoded_sign}"
            signed_url = f"{match.group(0)}?{params}"
            signed_urls.append((match.start(), match.end(), signed_url))

        # Reconstruct the text with signed URLs
        offset = 0
        for start, end, signed_url in signed_urls:
            text = text[: start + offset] + signed_url + text[end + offset :]
            offset += len(signed_url) - (end - start)

        return text


class ChildChunk(Base):
    __tablename__ = "child_chunks"
    __table_args__ = (
        db.PrimaryKeyConstraint("id", name="child_chunk_pkey"),
        db.Index("child_chunk_dataset_id_idx", "tenant_id", "dataset_id", "document_id", "segment_id", "index_node_id"),
        db.Index("child_chunks_node_idx", "index_node_id", "dataset_id"),
        db.Index("child_chunks_segment_idx", "segment_id"),
    )

    # initial fields
    id = mapped_column(StringUUID, nullable=False, server_default=db.text("uuid_generate_v4()"))
    tenant_id = mapped_column(StringUUID, nullable=False)
    dataset_id = mapped_column(StringUUID, nullable=False)
    document_id = mapped_column(StringUUID, nullable=False)
    segment_id = mapped_column(StringUUID, nullable=False)
    position = mapped_column(db.Integer, nullable=False)
    content = mapped_column(db.Text, nullable=False)
    word_count = mapped_column(db.Integer, nullable=False)
    # indexing fields
    index_node_id = mapped_column(db.String(255), nullable=True)
    index_node_hash = mapped_column(db.String(255), nullable=True)
    type = mapped_column(db.String(255), nullable=False, server_default=db.text("'automatic'::character varying"))
    created_by = mapped_column(StringUUID, nullable=False)
    created_at = mapped_column(db.DateTime, nullable=False, server_default=db.text("CURRENT_TIMESTAMP(0)"))
    updated_by = mapped_column(StringUUID, nullable=True)
    updated_at = mapped_column(db.DateTime, nullable=False, server_default=db.text("CURRENT_TIMESTAMP(0)"))
    indexing_at = mapped_column(db.DateTime, nullable=True)
    completed_at = mapped_column(db.DateTime, nullable=True)
    error = mapped_column(db.Text, nullable=True)

    @property
    def dataset(self):
        return db.session.query(Dataset).where(Dataset.id == self.dataset_id).first()

    @property
    def document(self):
        return db.session.query(Document).where(Document.id == self.document_id).first()

    @property
    def segment(self):
        return db.session.query(DocumentSegment).where(DocumentSegment.id == self.segment_id).first()


class AppDatasetJoin(Base):
    __tablename__ = "app_dataset_joins"
    __table_args__ = (
        db.PrimaryKeyConstraint("id", name="app_dataset_join_pkey"),
        db.Index("app_dataset_join_app_dataset_idx", "dataset_id", "app_id"),
    )

    id = mapped_column(StringUUID, primary_key=True, nullable=False, server_default=db.text("uuid_generate_v4()"))
    app_id = mapped_column(StringUUID, nullable=False)
    dataset_id = mapped_column(StringUUID, nullable=False)
    created_at = mapped_column(db.DateTime, nullable=False, server_default=db.func.current_timestamp())

    @property
    def app(self):
        return db.session.get(App, self.app_id)


class DatasetQuery(Base):
    __tablename__ = "dataset_queries"
    __table_args__ = (
        db.PrimaryKeyConstraint("id", name="dataset_query_pkey"),
        db.Index("dataset_query_dataset_id_idx", "dataset_id"),
    )

    id = mapped_column(StringUUID, primary_key=True, nullable=False, server_default=db.text("uuid_generate_v4()"))
    dataset_id = mapped_column(StringUUID, nullable=False)
    content = mapped_column(db.Text, nullable=False)
    source = mapped_column(db.String(255), nullable=False)
    source_app_id = mapped_column(StringUUID, nullable=True)
    created_by_role = mapped_column(db.String, nullable=False)
    created_by = mapped_column(StringUUID, nullable=False)
    created_at = mapped_column(db.DateTime, nullable=False, server_default=db.func.current_timestamp())


class DatasetKeywordTable(Base):
    __tablename__ = "dataset_keyword_tables"
    __table_args__ = (
        db.PrimaryKeyConstraint("id", name="dataset_keyword_table_pkey"),
        db.Index("dataset_keyword_table_dataset_id_idx", "dataset_id"),
    )

    id = mapped_column(StringUUID, primary_key=True, server_default=db.text("uuid_generate_v4()"))
    dataset_id = mapped_column(StringUUID, nullable=False, unique=True)
    keyword_table = mapped_column(db.Text, nullable=False)
    data_source_type = mapped_column(
        db.String(255), nullable=False, server_default=db.text("'database'::character varying")
    )

    @property
    def keyword_table_dict(self):
        class SetDecoder(json.JSONDecoder):
            def __init__(self, *args, **kwargs):
                super().__init__(object_hook=self.object_hook, *args, **kwargs)

            def object_hook(self, dct):
                if isinstance(dct, dict):
                    for keyword, node_idxs in dct.items():
                        if isinstance(node_idxs, list):
                            dct[keyword] = set(node_idxs)
                return dct

        # get dataset
        dataset = db.session.query(Dataset).filter_by(id=self.dataset_id).first()
        if not dataset:
            return None
        if self.data_source_type == "database":
            return json.loads(self.keyword_table, cls=SetDecoder) if self.keyword_table else None
        else:
            file_key = "keyword_files/" + dataset.tenant_id + "/" + self.dataset_id + ".txt"
            try:
                keyword_table_text = storage.load_once(file_key)
                if keyword_table_text:
                    return json.loads(keyword_table_text.decode("utf-8"), cls=SetDecoder)
                return None
            except Exception as e:
                logging.exception(f"Failed to load keyword table from file: {file_key}")
                return None


class Embedding(Base):
    __tablename__ = "embeddings"
    __table_args__ = (
        db.PrimaryKeyConstraint("id", name="embedding_pkey"),
        db.UniqueConstraint("model_name", "hash", "provider_name", name="embedding_hash_idx"),
        db.Index("created_at_idx", "created_at"),
    )

    id = mapped_column(StringUUID, primary_key=True, server_default=db.text("uuid_generate_v4()"))
    model_name = mapped_column(
        db.String(255), nullable=False, server_default=db.text("'text-embedding-ada-002'::character varying")
    )
    hash = mapped_column(db.String(64), nullable=False)
    embedding = mapped_column(db.LargeBinary, nullable=False)
    created_at = mapped_column(db.DateTime, nullable=False, server_default=func.current_timestamp())
    provider_name = mapped_column(db.String(255), nullable=False, server_default=db.text("''::character varying"))

    def set_embedding(self, embedding_data: list[float]):
        self.embedding = pickle.dumps(embedding_data, protocol=pickle.HIGHEST_PROTOCOL)

    def get_embedding(self) -> list[float]:
        return cast(list[float], pickle.loads(self.embedding))  # noqa: S301


class DatasetCollectionBinding(Base):
    __tablename__ = "dataset_collection_bindings"
    __table_args__ = (
        db.PrimaryKeyConstraint("id", name="dataset_collection_bindings_pkey"),
        db.Index("provider_model_name_idx", "provider_name", "model_name"),
    )

    id = mapped_column(StringUUID, primary_key=True, server_default=db.text("uuid_generate_v4()"))
    provider_name = mapped_column(db.String(255), nullable=False)
    model_name = mapped_column(db.String(255), nullable=False)
    type = mapped_column(db.String(40), server_default=db.text("'dataset'::character varying"), nullable=False)
    collection_name = mapped_column(db.String(64), nullable=False)
    created_at = mapped_column(db.DateTime, nullable=False, server_default=func.current_timestamp())


class TidbAuthBinding(Base):
    __tablename__ = "tidb_auth_bindings"
    __table_args__ = (
        db.PrimaryKeyConstraint("id", name="tidb_auth_bindings_pkey"),
        db.Index("tidb_auth_bindings_tenant_idx", "tenant_id"),
        db.Index("tidb_auth_bindings_active_idx", "active"),
        db.Index("tidb_auth_bindings_created_at_idx", "created_at"),
        db.Index("tidb_auth_bindings_status_idx", "status"),
    )
    id = mapped_column(StringUUID, primary_key=True, server_default=db.text("uuid_generate_v4()"))
    tenant_id = mapped_column(StringUUID, nullable=True)
    cluster_id = mapped_column(db.String(255), nullable=False)
    cluster_name = mapped_column(db.String(255), nullable=False)
    active = mapped_column(db.Boolean, nullable=False, server_default=db.text("false"))
    status = mapped_column(db.String(255), nullable=False, server_default=db.text("CREATING"))
    account = mapped_column(db.String(255), nullable=False)
    password = mapped_column(db.String(255), nullable=False)
    created_at = mapped_column(db.DateTime, nullable=False, server_default=func.current_timestamp())


class Whitelist(Base):
    __tablename__ = "whitelists"
    __table_args__ = (
        db.PrimaryKeyConstraint("id", name="whitelists_pkey"),
        db.Index("whitelists_tenant_idx", "tenant_id"),
    )
    id = mapped_column(StringUUID, primary_key=True, server_default=db.text("uuid_generate_v4()"))
    tenant_id = mapped_column(StringUUID, nullable=True)
    category = mapped_column(db.String(255), nullable=False)
    created_at = mapped_column(db.DateTime, nullable=False, server_default=func.current_timestamp())


class DatasetPermission(Base):
    __tablename__ = "dataset_permissions"
    __table_args__ = (
        db.PrimaryKeyConstraint("id", name="dataset_permission_pkey"),
        db.Index("idx_dataset_permissions_dataset_id", "dataset_id"),
        db.Index("idx_dataset_permissions_account_id", "account_id"),
        db.Index("idx_dataset_permissions_tenant_id", "tenant_id"),
    )

    id = mapped_column(StringUUID, server_default=db.text("uuid_generate_v4()"), primary_key=True)
    dataset_id = mapped_column(StringUUID, nullable=False)
    account_id = mapped_column(StringUUID, nullable=False)
    tenant_id = mapped_column(StringUUID, nullable=False)
    has_permission = mapped_column(db.Boolean, nullable=False, server_default=db.text("true"))
    created_at = mapped_column(db.DateTime, nullable=False, server_default=func.current_timestamp())


class ExternalKnowledgeApis(Base):
    __tablename__ = "external_knowledge_apis"
    __table_args__ = (
        db.PrimaryKeyConstraint("id", name="external_knowledge_apis_pkey"),
        db.Index("external_knowledge_apis_tenant_idx", "tenant_id"),
        db.Index("external_knowledge_apis_name_idx", "name"),
    )

    id = mapped_column(StringUUID, nullable=False, server_default=db.text("uuid_generate_v4()"))
    name = mapped_column(db.String(255), nullable=False)
    description = mapped_column(db.String(255), nullable=False)
    tenant_id = mapped_column(StringUUID, nullable=False)
    settings = mapped_column(db.Text, nullable=True)
    created_by = mapped_column(StringUUID, nullable=False)
    created_at = mapped_column(db.DateTime, nullable=False, server_default=func.current_timestamp())
    updated_by = mapped_column(StringUUID, nullable=True)
    updated_at = mapped_column(db.DateTime, nullable=False, server_default=func.current_timestamp())

    def to_dict(self):
        return {
            "id": self.id,
            "tenant_id": self.tenant_id,
            "name": self.name,
            "description": self.description,
            "settings": self.settings_dict,
            "dataset_bindings": self.dataset_bindings,
            "created_by": self.created_by,
            "created_at": self.created_at.isoformat(),
        }

    @property
    def settings_dict(self):
        try:
            return json.loads(self.settings) if self.settings else None
        except JSONDecodeError:
            return None

    @property
    def dataset_bindings(self):
        external_knowledge_bindings = (
            db.session.query(ExternalKnowledgeBindings)
            .where(ExternalKnowledgeBindings.external_knowledge_api_id == self.id)
            .all()
        )
        dataset_ids = [binding.dataset_id for binding in external_knowledge_bindings]
        datasets = db.session.query(Dataset).where(Dataset.id.in_(dataset_ids)).all()
        dataset_bindings = []
        for dataset in datasets:
            dataset_bindings.append({"id": dataset.id, "name": dataset.name})

        return dataset_bindings


class ExternalKnowledgeBindings(Base):
    __tablename__ = "external_knowledge_bindings"
    __table_args__ = (
        db.PrimaryKeyConstraint("id", name="external_knowledge_bindings_pkey"),
        db.Index("external_knowledge_bindings_tenant_idx", "tenant_id"),
        db.Index("external_knowledge_bindings_dataset_idx", "dataset_id"),
        db.Index("external_knowledge_bindings_external_knowledge_idx", "external_knowledge_id"),
        db.Index("external_knowledge_bindings_external_knowledge_api_idx", "external_knowledge_api_id"),
    )

    id = mapped_column(StringUUID, nullable=False, server_default=db.text("uuid_generate_v4()"))
    tenant_id = mapped_column(StringUUID, nullable=False)
    external_knowledge_api_id = mapped_column(StringUUID, nullable=False)
    dataset_id = mapped_column(StringUUID, nullable=False)
    external_knowledge_id = mapped_column(db.Text, nullable=False)
    created_by = mapped_column(StringUUID, nullable=False)
    created_at = mapped_column(db.DateTime, nullable=False, server_default=func.current_timestamp())
    updated_by = mapped_column(StringUUID, nullable=True)
    updated_at = mapped_column(db.DateTime, nullable=False, server_default=func.current_timestamp())


class DatasetAutoDisableLog(Base):
    __tablename__ = "dataset_auto_disable_logs"
    __table_args__ = (
        db.PrimaryKeyConstraint("id", name="dataset_auto_disable_log_pkey"),
        db.Index("dataset_auto_disable_log_tenant_idx", "tenant_id"),
        db.Index("dataset_auto_disable_log_dataset_idx", "dataset_id"),
        db.Index("dataset_auto_disable_log_created_atx", "created_at"),
    )

    id = mapped_column(StringUUID, server_default=db.text("uuid_generate_v4()"))
    tenant_id = mapped_column(StringUUID, nullable=False)
    dataset_id = mapped_column(StringUUID, nullable=False)
    document_id = mapped_column(StringUUID, nullable=False)
    notified = mapped_column(db.Boolean, nullable=False, server_default=db.text("false"))
    created_at = mapped_column(db.DateTime, nullable=False, server_default=db.text("CURRENT_TIMESTAMP(0)"))


class RateLimitLog(Base):
    __tablename__ = "rate_limit_logs"
    __table_args__ = (
        db.PrimaryKeyConstraint("id", name="rate_limit_log_pkey"),
        db.Index("rate_limit_log_tenant_idx", "tenant_id"),
        db.Index("rate_limit_log_operation_idx", "operation"),
    )

    id = mapped_column(StringUUID, server_default=db.text("uuid_generate_v4()"))
    tenant_id = mapped_column(StringUUID, nullable=False)
    subscription_plan = mapped_column(db.String(255), nullable=False)
    operation = mapped_column(db.String(255), nullable=False)
    created_at = mapped_column(db.DateTime, nullable=False, server_default=db.text("CURRENT_TIMESTAMP(0)"))


class DatasetMetadata(Base):
    __tablename__ = "dataset_metadatas"
    __table_args__ = (
        db.PrimaryKeyConstraint("id", name="dataset_metadata_pkey"),
        db.Index("dataset_metadata_tenant_idx", "tenant_id"),
        db.Index("dataset_metadata_dataset_idx", "dataset_id"),
    )

    id = mapped_column(StringUUID, server_default=db.text("uuid_generate_v4()"))
    tenant_id = mapped_column(StringUUID, nullable=False)
    dataset_id = mapped_column(StringUUID, nullable=False)
    type = mapped_column(db.String(255), nullable=False)
    name = mapped_column(db.String(255), nullable=False)
    created_at = mapped_column(db.DateTime, nullable=False, server_default=db.text("CURRENT_TIMESTAMP(0)"))
    updated_at = mapped_column(db.DateTime, nullable=False, server_default=db.text("CURRENT_TIMESTAMP(0)"))
    created_by = mapped_column(StringUUID, nullable=False)
    updated_by = mapped_column(StringUUID, nullable=True)


class DatasetMetadataBinding(Base):
    __tablename__ = "dataset_metadata_bindings"
    __table_args__ = (
        db.PrimaryKeyConstraint("id", name="dataset_metadata_binding_pkey"),
        db.Index("dataset_metadata_binding_tenant_idx", "tenant_id"),
        db.Index("dataset_metadata_binding_dataset_idx", "dataset_id"),
        db.Index("dataset_metadata_binding_metadata_idx", "metadata_id"),
        db.Index("dataset_metadata_binding_document_idx", "document_id"),
    )

<<<<<<< HEAD
    id = db.Column(StringUUID, server_default=db.text("uuid_generate_v4()"))
    tenant_id = db.Column(StringUUID, nullable=False)
    dataset_id = db.Column(StringUUID, nullable=False)
    metadata_id = db.Column(StringUUID, nullable=False)
    document_id = db.Column(StringUUID, nullable=False)
    created_at = db.Column(db.DateTime, nullable=False, server_default=func.current_timestamp())
    created_by = db.Column(StringUUID, nullable=False)


class PipelineBuiltInTemplate(Base):  # type: ignore[name-defined]
    __tablename__ = "pipeline_built_in_templates"
    __table_args__ = (db.PrimaryKeyConstraint("id", name="pipeline_built_in_template_pkey"),)

    id = db.Column(StringUUID, server_default=db.text("uuid_generate_v4()"))
    name = db.Column(db.String(255), nullable=False)
    description = db.Column(db.Text, nullable=False)
    chunk_structure = db.Column(db.String(255), nullable=False)
    icon = db.Column(db.JSON, nullable=False)
    yaml_content = db.Column(db.Text, nullable=False)
    copyright = db.Column(db.String(255), nullable=False)
    privacy_policy = db.Column(db.String(255), nullable=False)
    position = db.Column(db.Integer, nullable=False)
    install_count = db.Column(db.Integer, nullable=False, default=0)
    language = db.Column(db.String(255), nullable=False)
    created_at = db.Column(db.DateTime, nullable=False, server_default=func.current_timestamp())
    updated_at = db.Column(db.DateTime, nullable=False, server_default=func.current_timestamp())
    created_by = db.Column(StringUUID, nullable=False)
    updated_by = db.Column(StringUUID, nullable=True)

    @property
    def created_user_name(self):
        account = db.session.query(Account).filter(Account.id == self.created_by).first()
        if account:
            return account.name
        return ""


class PipelineCustomizedTemplate(Base):  # type: ignore[name-defined]
    __tablename__ = "pipeline_customized_templates"
    __table_args__ = (
        db.PrimaryKeyConstraint("id", name="pipeline_customized_template_pkey"),
        db.Index("pipeline_customized_template_tenant_idx", "tenant_id"),
    )

    id = db.Column(StringUUID, server_default=db.text("uuid_generate_v4()"))
    tenant_id = db.Column(StringUUID, nullable=False)
    name = db.Column(db.String(255), nullable=False)
    description = db.Column(db.Text, nullable=False)
    chunk_structure = db.Column(db.String(255), nullable=False)
    icon = db.Column(db.JSON, nullable=False)
    position = db.Column(db.Integer, nullable=False)
    yaml_content = db.Column(db.Text, nullable=False)
    install_count = db.Column(db.Integer, nullable=False, default=0)
    language = db.Column(db.String(255), nullable=False)
    created_by = db.Column(StringUUID, nullable=False)
    updated_by = db.Column(StringUUID, nullable=True)
    created_at = db.Column(db.DateTime, nullable=False, server_default=func.current_timestamp())
    updated_at = db.Column(db.DateTime, nullable=False, server_default=func.current_timestamp())

    @property
    def created_user_name(self):
        account = db.session.query(Account).filter(Account.id == self.created_by).first()
        if account:
            return account.name
        return ""


class Pipeline(Base):  # type: ignore[name-defined]
    __tablename__ = "pipelines"
    __table_args__ = (db.PrimaryKeyConstraint("id", name="pipeline_pkey"),)

    id = db.Column(StringUUID, server_default=db.text("uuid_generate_v4()"))
    tenant_id: Mapped[str] = db.Column(StringUUID, nullable=False)
    name = db.Column(db.String(255), nullable=False)
    description = db.Column(db.Text, nullable=False, server_default=db.text("''::character varying"))
    workflow_id = db.Column(StringUUID, nullable=True)
    is_public = db.Column(db.Boolean, nullable=False, server_default=db.text("false"))
    is_published = db.Column(db.Boolean, nullable=False, server_default=db.text("false"))
    created_by = db.Column(StringUUID, nullable=True)
    created_at = db.Column(db.DateTime, nullable=False, server_default=func.current_timestamp())
    updated_by = db.Column(StringUUID, nullable=True)
    updated_at = db.Column(db.DateTime, nullable=False, server_default=func.current_timestamp())

    @property
    def dataset(self):
        return db.session.query(Dataset).filter(Dataset.pipeline_id == self.id).first()


class DocumentPipelineExecutionLog(Base):
    __tablename__ = "document_pipeline_execution_logs"
    __table_args__ = (
        db.PrimaryKeyConstraint("id", name="document_pipeline_execution_log_pkey"),
        db.Index("document_pipeline_execution_logs_document_id_idx", "document_id"),
    )

    id = db.Column(StringUUID, server_default=db.text("uuid_generate_v4()"))
    pipeline_id = db.Column(StringUUID, nullable=False)
    document_id = db.Column(StringUUID, nullable=False)
    datasource_type = db.Column(db.String(255), nullable=False)
    datasource_info = db.Column(db.Text, nullable=False)
    datasource_node_id = db.Column(db.String(255), nullable=False)
    input_data = db.Column(db.JSON, nullable=False)
    created_by = db.Column(StringUUID, nullable=True)
    created_at = db.Column(db.DateTime, nullable=False, server_default=func.current_timestamp())
=======
    id = mapped_column(StringUUID, server_default=db.text("uuid_generate_v4()"))
    tenant_id = mapped_column(StringUUID, nullable=False)
    dataset_id = mapped_column(StringUUID, nullable=False)
    metadata_id = mapped_column(StringUUID, nullable=False)
    document_id = mapped_column(StringUUID, nullable=False)
    created_at = mapped_column(db.DateTime, nullable=False, server_default=func.current_timestamp())
    created_by = mapped_column(StringUUID, nullable=False)
>>>>>>> bd43ca62
<|MERGE_RESOLUTION|>--- conflicted
+++ resolved
@@ -46,48 +46,6 @@
     INDEXING_TECHNIQUE_LIST = ["high_quality", "economy", None]
     PROVIDER_LIST = ["vendor", "external", None]
 
-<<<<<<< HEAD
-    id = db.Column(StringUUID, server_default=db.text("uuid_generate_v4()"))
-    tenant_id = db.Column(StringUUID, nullable=False)
-    name = db.Column(db.String(255), nullable=False)
-    description = db.Column(db.Text, nullable=True)
-    provider = db.Column(db.String(255), nullable=False, server_default=db.text("'vendor'::character varying"))
-    permission = db.Column(db.String(255), nullable=False, server_default=db.text("'only_me'::character varying"))
-    data_source_type = db.Column(db.String(255))
-    indexing_technique = db.Column(db.String(255), nullable=True)
-    index_struct = db.Column(db.Text, nullable=True)
-    created_by = db.Column(StringUUID, nullable=False)
-    created_at = db.Column(db.DateTime, nullable=False, server_default=func.current_timestamp())
-    updated_by = db.Column(StringUUID, nullable=True)
-    updated_at = db.Column(db.DateTime, nullable=False, server_default=func.current_timestamp())
-    embedding_model = db.Column(db.String(255), nullable=True)
-    embedding_model_provider = db.Column(db.String(255), nullable=True)
-    keyword_number = db.Column(db.Integer, nullable=True, server_default=db.text("10"))
-    collection_binding_id = db.Column(StringUUID, nullable=True)
-    retrieval_model = db.Column(JSONB, nullable=True)
-    built_in_field_enabled = db.Column(db.Boolean, nullable=False, server_default=db.text("false"))
-    icon_info = db.Column(JSONB, nullable=True)
-    runtime_mode = db.Column(db.String(255), nullable=True, server_default=db.text("'general'::character varying"))
-    pipeline_id = db.Column(StringUUID, nullable=True)
-    chunk_structure = db.Column(db.String(255), nullable=True)
-
-    @property
-    def total_documents(self):
-        return db.session.query(func.count(Document.id)).filter(Document.dataset_id == self.id).scalar()
-
-    @property
-    def total_available_documents(self):
-        return (
-            db.session.query(func.count(Document.id))
-            .filter(
-                Document.dataset_id == self.id,
-                Document.indexing_status == "completed",
-                Document.enabled == True,
-                Document.archived == False,
-            )
-            .scalar()
-        )
-=======
     id = mapped_column(StringUUID, server_default=db.text("uuid_generate_v4()"))
     tenant_id: Mapped[str] = mapped_column(StringUUID)
     name: Mapped[str] = mapped_column(db.String(255))
@@ -103,10 +61,31 @@
     updated_at = mapped_column(db.DateTime, nullable=False, server_default=func.current_timestamp())
     embedding_model = db.Column(db.String(255), nullable=True)  # TODO: mapped_column
     embedding_model_provider = db.Column(db.String(255), nullable=True)  # TODO: mapped_column
+    keyword_number = db.Column(db.Integer, nullable=True, server_default=db.text("10"))
     collection_binding_id = mapped_column(StringUUID, nullable=True)
     retrieval_model = mapped_column(JSONB, nullable=True)
     built_in_field_enabled = mapped_column(db.Boolean, nullable=False, server_default=db.text("false"))
->>>>>>> bd43ca62
+    icon_info = db.Column(JSONB, nullable=True)
+    runtime_mode = db.Column(db.String(255), nullable=True, server_default=db.text("'general'::character varying"))
+    pipeline_id = db.Column(StringUUID, nullable=True)
+    chunk_structure = db.Column(db.String(255), nullable=True)
+
+    @property
+    def total_documents(self):
+        return db.session.query(func.count(Document.id)).filter(Document.dataset_id == self.id).scalar()
+
+    @property
+    def total_available_documents(self):
+        return (
+            db.session.query(func.count(Document.id))
+            .filter(
+                Document.dataset_id == self.id,
+                Document.indexing_status == "completed",
+                Document.enabled == True,
+                Document.archived == False,
+            )
+            .scalar()
+        )
 
     @property
     def dataset_keyword_table(self):
@@ -191,13 +170,9 @@
 
     @property
     def doc_form(self):
-<<<<<<< HEAD
         if self.chunk_structure:
             return self.chunk_structure
         document = db.session.query(Document).filter(Document.dataset_id == self.id).first()
-=======
-        document = db.session.query(Document).where(Document.dataset_id == self.id).first()
->>>>>>> bd43ca62
         if document:
             return document.doc_form
         return None
@@ -1195,14 +1170,13 @@
         db.Index("dataset_metadata_binding_document_idx", "document_id"),
     )
 
-<<<<<<< HEAD
-    id = db.Column(StringUUID, server_default=db.text("uuid_generate_v4()"))
-    tenant_id = db.Column(StringUUID, nullable=False)
-    dataset_id = db.Column(StringUUID, nullable=False)
-    metadata_id = db.Column(StringUUID, nullable=False)
-    document_id = db.Column(StringUUID, nullable=False)
-    created_at = db.Column(db.DateTime, nullable=False, server_default=func.current_timestamp())
-    created_by = db.Column(StringUUID, nullable=False)
+    id = mapped_column(StringUUID, server_default=db.text("uuid_generate_v4()"))
+    tenant_id = mapped_column(StringUUID, nullable=False)
+    dataset_id = mapped_column(StringUUID, nullable=False)
+    metadata_id = mapped_column(StringUUID, nullable=False)
+    document_id = mapped_column(StringUUID, nullable=False)
+    created_at = mapped_column(db.DateTime, nullable=False, server_default=func.current_timestamp())
+    created_by = mapped_column(StringUUID, nullable=False)
 
 
 class PipelineBuiltInTemplate(Base):  # type: ignore[name-defined]
@@ -1299,13 +1273,4 @@
     datasource_node_id = db.Column(db.String(255), nullable=False)
     input_data = db.Column(db.JSON, nullable=False)
     created_by = db.Column(StringUUID, nullable=True)
-    created_at = db.Column(db.DateTime, nullable=False, server_default=func.current_timestamp())
-=======
-    id = mapped_column(StringUUID, server_default=db.text("uuid_generate_v4()"))
-    tenant_id = mapped_column(StringUUID, nullable=False)
-    dataset_id = mapped_column(StringUUID, nullable=False)
-    metadata_id = mapped_column(StringUUID, nullable=False)
-    document_id = mapped_column(StringUUID, nullable=False)
-    created_at = mapped_column(db.DateTime, nullable=False, server_default=func.current_timestamp())
-    created_by = mapped_column(StringUUID, nullable=False)
->>>>>>> bd43ca62
+    created_at = db.Column(db.DateTime, nullable=False, server_default=func.current_timestamp())